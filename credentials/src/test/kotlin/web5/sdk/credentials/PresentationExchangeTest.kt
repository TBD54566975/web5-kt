--- conflicted
+++ resolved
@@ -117,11 +117,7 @@
     }
 
     @Test
-<<<<<<< HEAD
-    fun `does not throw when VC satisfies PD with no filter dob filed constraint`() {
-=======
     fun `does not throw when VC satisfies PD with no filter dob field constraint`() {
->>>>>>> 6174a150
       val pd = jsonMapper.readValue(
         readPd("src/test/resources/pd_path_no_filter_dob.json"),
         PresentationDefinitionV2::class.java
@@ -139,11 +135,7 @@
     }
 
     @Test
-<<<<<<< HEAD
-    fun `does not throw when VC satisfies PD with no filter dob filed constraint and extra VC`() {
-=======
     fun `does not throw when VC satisfies PD with no filter dob field constraint and extra VC`() {
->>>>>>> 6174a150
       val pd = jsonMapper.readValue(
         readPd("src/test/resources/pd_path_no_filter_dob.json"),
         PresentationDefinitionV2::class.java
@@ -202,7 +194,6 @@
       val vcJwt1 = vc1.sign(issuerDid)
 
       assertDoesNotThrow { PresentationExchange.satisfiesPresentationDefinition(listOf(vcJwt1), pd) }
-<<<<<<< HEAD
     }
 
     @Test
@@ -361,39 +352,6 @@
     }
 
     @Test
-=======
-    }
-
-    @Test
-    fun `does not throw when a valid presentation submission has two vc`() {
-      val pd = jsonMapper.readValue(
-        readPd("src/test/resources/pd_path_no_filter_multiple_input_descriptors.json"),
-        PresentationDefinitionV2::class.java
-      )
-
-      val vc1 = VerifiableCredential.create(
-        type = "DateOfBirthVc",
-        issuer = issuerDid.uri,
-        subject = holderDid.uri,
-        data = DateOfBirth(dateOfBirth = "1/1/1111")
-      )
-
-      val vcJwt1 = vc1.sign(issuerDid)
-
-      val vc2 = VerifiableCredential.create(
-        type = "Address",
-        issuer = issuerDid.uri,
-        subject = holderDid.uri,
-        data = Address(address = "123 abc street")
-      )
-
-      val vcJwt2 = vc2.sign(issuerDid)
-
-      assertDoesNotThrow { PresentationExchange.satisfiesPresentationDefinition(listOf(vcJwt2, vcJwt1), pd) }
-    }
-
-    @Test
->>>>>>> 6174a150
     fun `throws when VC does not satisfy sanctions requirements`() {
       val pd = jsonMapper.readValue(
         readPd("src/test/resources/pd_sanctions.json"),
@@ -408,27 +366,16 @@
       val vcJwt = vc.sign(issuerDid)
 
       assertFailure {
-<<<<<<< HEAD
         PresentationExchange.createPresentationFromCredentials(listOf(vcJwt), pd)
       }.messageContains("Missing input descriptors: The presentation definition requires")
     }
 
     @Test
     fun `creates valid submission when VC two vcs satisfy the same input descriptor`() {
-=======
-        PresentationExchange.satisfiesPresentationDefinition(listOf(vcJwt), pd)
-      }.messageContains("Missing input descriptors: The presentation definition requires")
-    }
-
-
-    @Test
-    fun `throws when VC does not satisfy no filter dob requirements`() {
->>>>>>> 6174a150
       val pd = jsonMapper.readValue(
         readPd("src/test/resources/pd_path_no_filter_dob.json"),
         PresentationDefinitionV2::class.java
       )
-<<<<<<< HEAD
 
       val vc1 = VerifiableCredential.create(
         type = "DateOfBirth",
@@ -450,57 +397,6 @@
 
       assertEquals(1, presentationSubmission.descriptorMap.size)
       assertEquals("$.verifiableCredential[0]", presentationSubmission.descriptorMap[0].path)
-=======
-      val vc = VerifiableCredential.create(
-        type = "StreetCred",
-        issuer = issuerDid.uri,
-        subject = holderDid.uri,
-        data = StreetCredibility(localRespect = "high", legit = true)
-      )
-      val vcJwt = vc.sign(issuerDid)
-
-      assertFailure {
-        PresentationExchange.satisfiesPresentationDefinition(listOf(vcJwt), pd)
-      }.messageContains("Missing input descriptors: The presentation definition requires")
-    }
-
-    @Test
-    fun `throws when VC does not satisfy filter streetCred requirements`() {
-      val pd = jsonMapper.readValue(
-        readPd("src/test/resources/pd_filter_array.json"),
-        PresentationDefinitionV2::class.java
-      )
-      val vc = VerifiableCredential.create(
-        type = "DateOfBirth",
-        issuer = issuerDid.uri,
-        subject = holderDid.uri,
-        data = DateOfBirth(dateOfBirth = "01-02-03")
-      )
-      val vcJwt = vc.sign(issuerDid)
-
-      assertFailure {
-        PresentationExchange.satisfiesPresentationDefinition(listOf(vcJwt), pd)
-      }.messageContains("Missing input descriptors: The presentation definition requires")
-    }
-
-    @Test
-    fun `throws when VC does not satisfy filter streetCred requirements single path`() {
-      val pd = jsonMapper.readValue(
-        readPd("src/test/resources/pd_filter_array_single_path.json"),
-        PresentationDefinitionV2::class.java
-      )
-      val vc = VerifiableCredential.create(
-        type = "DateOfBirth",
-        issuer = issuerDid.uri,
-        subject = holderDid.uri,
-        data = DateOfBirth(dateOfBirth = "01-02-03")
-      )
-      val vcJwt = vc.sign(issuerDid)
-
-      assertFailure {
-        PresentationExchange.satisfiesPresentationDefinition(listOf(vcJwt), pd)
-      }.messageContains("Missing input descriptors: The presentation definition requires")
->>>>>>> 6174a150
     }
   }
 }
package web5.sdk.credentials

import com.fasterxml.jackson.core.type.TypeReference
import com.fasterxml.jackson.module.kotlin.jacksonObjectMapper
import com.nimbusds.jose.JWSAlgorithm
import com.nimbusds.jose.JWSHeader
import com.nimbusds.jose.JWSSigner
import com.nimbusds.jose.crypto.Ed25519Signer
import com.nimbusds.jose.jwk.Curve
import com.nimbusds.jose.jwk.gen.OctetKeyPairGenerator
import com.nimbusds.jwt.JWTClaimsSet
import com.nimbusds.jwt.SignedJWT
import org.junit.jupiter.api.Assertions.assertThrows
import org.junit.jupiter.api.Test
import org.junit.jupiter.api.assertDoesNotThrow
import web5.sdk.crypto.AwsKeyManager
import web5.sdk.crypto.InMemoryKeyManager
import web5.sdk.dids.Did
import web5.sdk.dids.extensions.load
import web5.sdk.dids.methods.ion.CreateDidIonOptions
import web5.sdk.dids.methods.ion.DidIon
import web5.sdk.dids.methods.ion.JsonWebKey2020VerificationMethod
import web5.sdk.dids.methods.key.DidKey
import web5.sdk.testing.TestVectors
import java.io.File
import java.security.SignatureException
import java.text.ParseException
import java.util.UUID
import kotlin.test.Ignore
import kotlin.test.assertEquals
import kotlin.test.assertFails
import kotlin.test.assertNotNull

data class StreetCredibility(val localRespect: String, val legit: Boolean)
class VerifiableCredentialTest {
  @Test
  @Ignore("Testing with a prev created ion did")
  fun `create a vc with a previously created DID in the key manager`() {
    val keyManager = AwsKeyManager()
    val didUri =
      "did:ion:EiCTb6TakNEaBkYK0ZVtCC26mdv8mGZ8Z7YnbsSf-kiMyg" +
        ":eyJkZWx0YSI6eyJwYXRjaGVzIjpbeyJhY3Rpb24iOiJyZXBsYWNlIiwiZG9jdW1lbnQiOnsicHVibGljS2V5cyI6W3siaWQiOiIwMzlhZTc" +
        "xYy04OTZjLTQ2MzgtYjA3My0zYTQyM2IwMjhiMDEiLCJwdWJsaWNLZXlKd2siOnsiYWxnIjoiRVMyNTZLIiwiY3J2Ijoic2VjcDI1NmsxIiw" +
        "ia2lkIjoiYWxpYXMvTzNmZUVhSDlaTVFmdkg3cTFkSUw3OFNxUmRJWkhnVUJlcFU3c1RtbHY1OCIsImt0eSI6IkVDIiwidXNlIjoic2lnIiw" +
        "ieCI6IllwbTNZWS1oVnNqWjV2ME83aGRhZS1WVi1DRm1Ib0hldWFZODAtV08wS0UiLCJ5IjoiUnU5QlA2RzctU0lxU3E0MFdUenk5MnpiWXd" +
        "aRHBuVmlDUWxRSHpNWVQzVSJ9LCJwdXJwb3NlcyI6WyJhc3NlcnRpb25NZXRob2QiXSwidHlwZSI6Ikpzb25XZWJLZXkyMDIwIn1dLCJzZXJ" +
        "2aWNlcyI6W119fV0sInVwZGF0ZUNvbW1pdG1lbnQiOiJFaUNsaVVIbHBQQjE0VVpkVzk4S250aG8zV2YxRjQxOU83cFhSMGhPeFAzRkNnIn0" +
        "sInN1ZmZpeERhdGEiOnsiZGVsdGFIYXNoIjoiRWlEU2FMNHZVNElzNmxDalp4YVp6Zl9lWFFMU3V5T3E5T0pNbVJHa2FFTzRCQSIsInJlY29" +
        "2ZXJ5Q29tbWl0bWVudCI6IkVpQzI0TFljVEdRN1JzaDdIRUl2TXQ0MGNGbmNhZGZReTdibDNoa3k0RkxUQ2cifX0"
    val issuerDid = DidIon.load(didUri, keyManager)
    val holderDid = DidKey.create(keyManager)

    val vc = VerifiableCredential.create(
      type = "StreetCred",
      issuer = issuerDid.uri,
      subject = holderDid.uri,
      data = StreetCredibility(localRespect = "high", legit = true)
    )

    val vcJwt = vc.sign(issuerDid)

    assertDoesNotThrow {
      VerifiableCredential.verify(vcJwt)
    }
  }

  @Test
  fun `create works`() {
    val keyManager = InMemoryKeyManager()
    val issuerDid = DidKey.create(keyManager)
    val holderDid = DidKey.create(keyManager)

    val vc = VerifiableCredential.create(
      type = "StreetCred",
      issuer = issuerDid.uri,
      subject = holderDid.uri,
      data = StreetCredibility(localRespect = "high", legit = true)
    )
    assertNotNull(vc)
  }

  @Test
  fun `create throws if data cannot be parsed into a json object`() {
    val keyManager = InMemoryKeyManager()
    val issuerDid = DidKey.create(keyManager)
    val holderDid = DidKey.create(keyManager)

    val exception = assertThrows(IllegalArgumentException::class.java) {
      VerifiableCredential.create(
        type = "StreetCred",
        issuer = issuerDid.uri,
        subject = holderDid.uri,
        data = "trials & tribulations"
      )
    }

    // Optionally, further verify the exception (e.g., check the message)
    assertEquals("expected data to be parseable into a JSON object", exception.message)
  }

  @Test
  fun `verify does not throw an exception if vc is legit`() {
    val keyManager = InMemoryKeyManager()
    val issuerDid = DidKey.create(keyManager)
    val holderDid = DidKey.create(keyManager)

    val vc = VerifiableCredential.create(
      type = "StreetCred",
      issuer = issuerDid.uri,
      subject = holderDid.uri,
      data = StreetCredibility(localRespect = "high", legit = true)
    )

    val vcJwt = vc.sign(issuerDid)
    VerifiableCredential.verify(vcJwt)
  }

  @Test
  fun `verify handles DIDs without an assertionMethod`() {
    val keyManager = InMemoryKeyManager()

    //Create an ION DID without an assertionMethod
    val alias = keyManager.generatePrivateKey(JWSAlgorithm.ES256K)
    val verificationJwk = keyManager.getPublicKey(alias)
    val key = JsonWebKey2020VerificationMethod(
      id = UUID.randomUUID().toString(),
      publicKeyJwk = verificationJwk,
      relationships = emptyList() //No assertionMethod
    )
    val issuerDid = DidIon.create(
      InMemoryKeyManager(),
      CreateDidIonOptions(verificationMethodsToAdd = listOf(key))
    )

    val header = JWSHeader.Builder(JWSAlgorithm.ES256K)
      .keyID(issuerDid.uri)
      .build()
    //A detached payload JWT
    val vcJwt = "${header.toBase64URL()}..fakeSig"

    val exception = assertThrows(SignatureException::class.java) {
      VerifiableCredential.verify(vcJwt)
    }
    assertEquals(
      "Signature verification failed: Expected kid in JWS header to dereference a DID Document " +
        "Verification Method with an Assertion verification relationship", exception.message
    )
  }

  @Test
  fun `parseJwt throws ParseException if argument is not a valid JWT`() {
    assertThrows(ParseException::class.java) {
      VerifiableCredential.parseJwt("hi")
    }
  }

  @Test
  fun `parseJwt throws if vc property is missing in JWT`() {
    val jwk = OctetKeyPairGenerator(Curve.Ed25519).generate()
    val signer: JWSSigner = Ed25519Signer(jwk)

    val claimsSet = JWTClaimsSet.Builder()
      .subject("alice")
      .build()

    val signedJWT = SignedJWT(
      JWSHeader.Builder(JWSAlgorithm.EdDSA).keyID(jwk.keyID).build(),
      claimsSet
    )

    signedJWT.sign(signer)
    val randomJwt = signedJWT.serialize()
    val exception = assertThrows(IllegalArgumentException::class.java) {
      VerifiableCredential.parseJwt(randomJwt)
    }

    assertEquals("jwt payload missing vc property", exception.message)
  }

  @Test
  fun `parseJwt throws if vc property in JWT payload is not an object`() {
    val jwk = OctetKeyPairGenerator(Curve.Ed25519).generate()
    val signer: JWSSigner = Ed25519Signer(jwk)

    val claimsSet = JWTClaimsSet.Builder()
      .subject("alice")
      .claim("vc", "hehe troll")
      .build()

    val signedJWT = SignedJWT(
      JWSHeader.Builder(JWSAlgorithm.EdDSA).keyID(jwk.keyID).build(),
      claimsSet
    )

    signedJWT.sign(signer)
    val randomJwt = signedJWT.serialize()

    val exception = assertThrows(IllegalArgumentException::class.java) {
      VerifiableCredential.parseJwt(randomJwt)
    }

    assertEquals("expected vc property in JWT payload to be an object", exception.message)
  }

  @Test
  fun `parseJwt returns an instance of VerifiableCredential on success`() {
    val keyManager = InMemoryKeyManager()
    val issuerDid = DidKey.create(keyManager)
    val holderDid = DidKey.create(keyManager)

    val vc = VerifiableCredential.create(
      type = "StreetCred",
      issuer = issuerDid.uri,
      subject = holderDid.uri,
      data = StreetCredibility(localRespect = "high", legit = true)
    )

    val vcJwt = vc.sign(issuerDid)

    val parsedVc = VerifiableCredential.parseJwt(vcJwt)
    assertNotNull(parsedVc)

    assertEquals(vc.type, parsedVc.type)
    assertEquals(vc.issuer, parsedVc.issuer)
    assertEquals(vc.subject, parsedVc.subject)
  }
}

class Web5TestVectorsCredentials {

  data class CreateTestInput(
    val signerDidUri: String?,
    val signerPrivateJwk: Map<String, Any>?,
    val credential: Map<String, Any>?,
  )

  data class VerifyTestInput(
    val vcJwt: String,
  )

  private val mapper = jacksonObjectMapper()

  @Test
<<<<<<< HEAD
  fun create_success() {
    val typeRef = object : TypeReference<TestVectors<CreateTestInput, String>>() {}
    val testVectors = mapper.readValue(File("../test-vectors/credentials/create_success.json"), typeRef)
=======
  fun create() {
    val typeRef = object : TypeReference<TestVectors<CreateTestInput, String>>() {}
    val testVectors = mapper.readValue(File("../test-vectors/credentials/create.json"), typeRef)
>>>>>>> 563e9195

    testVectors.vectors.filterNot { it.errors ?: false }.forEach { vector ->
      val vc = VerifiableCredential.fromJson(mapper.writeValueAsString(vector.input.credential))

      val keyManager = InMemoryKeyManager()
      keyManager.import(listOf(vector.input.signerPrivateJwk!!))
      val issuerDid = Did.load(vector.input.signerDidUri!!, keyManager)
      val vcJwt = vc.sign(issuerDid)

      assertEquals(vector.output, vcJwt, vector.description)
    }
<<<<<<< HEAD
  }

  @Test
  fun verify_success() {
    val typeRef = object : TypeReference<TestVectors<VerifyTestInput, Nothing>>() {}
    val testVectors = mapper.readValue(File("../test-vectors/credentials/verify_success.json"), typeRef)

    testVectors.vectors.forEach { vector ->

      val inputMap = vector.input as Map<String, String>
      val vcJwt = inputMap["vcJwt"] as String

      assertDoesNotThrow {
        VerifiableCredential.verify(vcJwt)
=======

    testVectors.vectors.filter { it.errors ?: false }.forEach { vector ->
      assertFails(vector.description) {
        VerifiableCredential.fromJson(mapper.writeValueAsString(vector.input.credential))
>>>>>>> 563e9195
      }
    }
  }

  @Test
<<<<<<< HEAD
  fun verify_failure() {
    val typeRef = object : TypeReference<TestVectors<VerifyTestInput, Nothing>>() {}
    val testVectors = mapper.readValue(File("../test-vectors/credentials/verify_failure.json"), typeRef)
=======
  fun verify() {
    val typeRef = object : TypeReference<TestVectors<VerifyTestInput, Unit>>() {}
    val testVectors = mapper.readValue(File("../test-vectors/credentials/verify.json"), typeRef)
>>>>>>> 563e9195

    testVectors.vectors.filterNot { it.errors ?: false }.forEach { vector ->
      assertDoesNotThrow {
        VerifiableCredential.verify(vector.input.vcJwt)
      }
    }
<<<<<<< HEAD
  }

  @Test
  fun create_failure() {
    val typeRef = object : TypeReference<TestVectors<CreateTestInput, Nothing>>() {}
    val testVectors = mapper.readValue(File("../test-vectors/credentials/create_failure.json"), typeRef)
=======
>>>>>>> 563e9195

    testVectors.vectors.filter { it.errors ?: false }.forEach { vector ->
      assertFails {
        VerifiableCredential.verify(vector.input.vcJwt)
      }
    }
  }
}<|MERGE_RESOLUTION|>--- conflicted
+++ resolved
@@ -241,15 +241,9 @@
   private val mapper = jacksonObjectMapper()
 
   @Test
-<<<<<<< HEAD
-  fun create_success() {
-    val typeRef = object : TypeReference<TestVectors<CreateTestInput, String>>() {}
-    val testVectors = mapper.readValue(File("../test-vectors/credentials/create_success.json"), typeRef)
-=======
   fun create() {
     val typeRef = object : TypeReference<TestVectors<CreateTestInput, String>>() {}
     val testVectors = mapper.readValue(File("../test-vectors/credentials/create.json"), typeRef)
->>>>>>> 563e9195
 
     testVectors.vectors.filterNot { it.errors ?: false }.forEach { vector ->
       val vc = VerifiableCredential.fromJson(mapper.writeValueAsString(vector.input.credential))
@@ -261,56 +255,27 @@
 
       assertEquals(vector.output, vcJwt, vector.description)
     }
-<<<<<<< HEAD
-  }
-
-  @Test
-  fun verify_success() {
-    val typeRef = object : TypeReference<TestVectors<VerifyTestInput, Nothing>>() {}
-    val testVectors = mapper.readValue(File("../test-vectors/credentials/verify_success.json"), typeRef)
-
-    testVectors.vectors.forEach { vector ->
-
-      val inputMap = vector.input as Map<String, String>
-      val vcJwt = inputMap["vcJwt"] as String
-
-      assertDoesNotThrow {
-        VerifiableCredential.verify(vcJwt)
-=======
 
     testVectors.vectors.filter { it.errors ?: false }.forEach { vector ->
       assertFails(vector.description) {
         VerifiableCredential.fromJson(mapper.writeValueAsString(vector.input.credential))
->>>>>>> 563e9195
       }
     }
   }
 
   @Test
-<<<<<<< HEAD
-  fun verify_failure() {
-    val typeRef = object : TypeReference<TestVectors<VerifyTestInput, Nothing>>() {}
-    val testVectors = mapper.readValue(File("../test-vectors/credentials/verify_failure.json"), typeRef)
-=======
   fun verify() {
     val typeRef = object : TypeReference<TestVectors<VerifyTestInput, Unit>>() {}
     val testVectors = mapper.readValue(File("../test-vectors/credentials/verify.json"), typeRef)
->>>>>>> 563e9195
 
     testVectors.vectors.filterNot { it.errors ?: false }.forEach { vector ->
+
+      val inputMap = vector.input as Map<String, String>
+      val vcJwt = inputMap["vcJwt"] as String
       assertDoesNotThrow {
-        VerifiableCredential.verify(vector.input.vcJwt)
+        VerifiableCredential.verify(vcJwt)
       }
     }
-<<<<<<< HEAD
-  }
-
-  @Test
-  fun create_failure() {
-    val typeRef = object : TypeReference<TestVectors<CreateTestInput, Nothing>>() {}
-    val testVectors = mapper.readValue(File("../test-vectors/credentials/create_failure.json"), typeRef)
-=======
->>>>>>> 563e9195
 
     testVectors.vectors.filter { it.errors ?: false }.forEach { vector ->
       assertFails {

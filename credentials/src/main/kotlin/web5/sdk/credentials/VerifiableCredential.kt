--- conflicted
+++ resolved
@@ -183,59 +183,7 @@
      * ```
      */
     public fun verify(vcJwt: String) {
-<<<<<<< HEAD
-      val jwt = JWTParser.parse(vcJwt) as SignedJWT // validates JWT
-
-      require(jwt.header.algorithm != null && jwt.header.keyID != null) {
-        "Signature verification failed: Expected JWS header to contain alg and kid"
-      }
-
-      val verificationMethodId = jwt.header.keyID
-      val parsedDidUrl = DIDURL.fromString(verificationMethodId) // validates vm id which is a DID URL
-
-      val didResolutionResult = DidResolvers.resolve(parsedDidUrl.did.didString)
-      if (didResolutionResult.didResolutionMetadata.error != null) {
-        throw SignatureException(
-          "Signature verification failed: " +
-            "Failed to resolve DID ${parsedDidUrl.did.didString}. " +
-            "Error: ${didResolutionResult.didResolutionMetadata.error}"
-        )
-      }
-
-      // create a set of possible id matches. the DID spec allows for an id to be the entire `did#fragment`
-      // or just `#fragment`. See: https://www.w3.org/TR/did-core/#relative-did-urls.
-      // using a set for fast string comparison. DIDs can be lonnng.
-      val verificationMethodIds = setOf(parsedDidUrl.didUrlString, "#${parsedDidUrl.fragment}")
-      val assertionMethods = didResolutionResult.didDocument.assertionMethodVerificationMethodsDereferenced
-      val assertionMethod = assertionMethods?.firstOrNull {
-        val id = it.id.toString()
-        verificationMethodIds.contains(id)
-      }
-
-      if (assertionMethod == null) {
-        throw SignatureException(
-          "Signature verification failed: Expected kid in JWS header to dereference " +
-            "a DID Document Verification Method with an Assertion verification relationship"
-        )
-      }
-
-      require(assertionMethod.isType("JsonWebKey2020") && assertionMethod.publicKeyJwk != null) {
-        throw SignatureException(
-          "Signature verification failed: Expected kid in JWS header to dereference " +
-            "a DID Document Verification Method of type JsonWebKey2020 with a publicKeyJwk"
-        )
-      }
-
-      val publicKeyMap = assertionMethod.publicKeyJwk
-      val publicKeyJwk = JWK.parse(publicKeyMap)
-
-      val toVerifyBytes = jwt.signingInput
-      val signatureBytes = jwt.signature.decode()
-
-      Crypto.verify(publicKeyJwk, toVerifyBytes, signatureBytes, jwt.header.algorithm)
-=======
       JwtUtil.verify(vcJwt)
->>>>>>> e822caf2
     }
 
     /**

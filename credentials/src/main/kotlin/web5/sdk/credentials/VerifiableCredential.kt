--- conflicted
+++ resolved
@@ -13,18 +13,8 @@
 import com.nimbusds.jwt.JWTClaimsSet
 import com.nimbusds.jwt.JWTParser
 import com.nimbusds.jwt.SignedJWT
-<<<<<<< HEAD
-import foundation.identity.did.DIDURL
-import web5.sdk.common.Convert
-import web5.sdk.crypto.Crypto
-import web5.sdk.dids.Did
-import web5.sdk.dids.DidResolvers
-import web5.sdk.dids.exceptions.DidResolutionException
-import web5.sdk.dids.findAssertionMethodById
-=======
 import web5.sdk.credentials.util.JwtUtil
 import web5.sdk.dids.Did
->>>>>>> cebc961b
 import java.net.URI
 import java.security.SignatureException
 import java.util.Date
@@ -75,41 +65,7 @@
    */
   @JvmOverloads
   public fun sign(did: Did, assertionMethodId: String? = null): String {
-<<<<<<< HEAD
-    val didResolutionResult = DidResolvers.resolve(did.uri)
-    val didDocument = didResolutionResult.didDocument
-    if (didResolutionResult.didResolutionMetadata.error != null || didDocument == null) {
-      throw DidResolutionException(
-        "Signature verification failed: " +
-          "Failed to resolve DID ${did.uri}. " +
-          "Error: ${didResolutionResult.didResolutionMetadata.error}"
-      )
-    }
-
-    val assertionMethod = didDocument.findAssertionMethodById(assertionMethodId)
-
-    // TODO: ensure that publicKeyJwk is not null
-    val publicKeyJwk = JWK.parse(assertionMethod.publicKeyJwk)
-    val keyAlias = did.keyManager.getDeterministicAlias(publicKeyJwk)
-
-    // TODO: figure out how to make more reliable since algorithm is technically not a required property of a JWK
-    val algorithm = publicKeyJwk.algorithm
-    val jwsAlgorithm = JWSAlgorithm.parse(algorithm.toString())
-
-    val kid = when (assertionMethod.id.isAbsolute) {
-      true -> assertionMethod.id.toString()
-      false -> "${did.uri}${assertionMethod.id}"
-    }
-
-    val jwtHeader = JWSHeader.Builder(jwsAlgorithm)
-      .type(JOSEObjectType.JWT)
-      .keyID(kid)
-      .build()
-
-    val jwtPayload = JWTClaimsSet.Builder()
-=======
     val payload = JWTClaimsSet.Builder()
->>>>>>> cebc961b
       .issuer(vcDataModel.issuer.toString())
       .issueTime(vcDataModel.issuanceDate)
       .subject(vcDataModel.credentialSubject.id.toString())
@@ -227,56 +183,7 @@
      * ```
      */
     public fun verify(vcJwt: String) {
-<<<<<<< HEAD
-      val jwt = JWTParser.parse(vcJwt) as SignedJWT // validates JWT
-
-      require(jwt.header.algorithm != null && jwt.header.keyID != null) {
-        "Signature verification failed: Expected JWS header to contain alg and kid"
-      }
-
-      val verificationMethodId = jwt.header.keyID
-      val parsedDidUrl = DIDURL.fromString(verificationMethodId) // validates vm id which is a DID URL
-
-      val didResolutionResult = DidResolvers.resolve(parsedDidUrl.did.didString)
-      if (didResolutionResult.didResolutionMetadata.error != null) {
-        throw SignatureException(
-          "Signature verification failed: " +
-            "Failed to resolve DID ${parsedDidUrl.did.didString}. " +
-            "Error: ${didResolutionResult.didResolutionMetadata.error}"
-        )
-      }
-
-      // create a set of possible id matches. the DID spec allows for an id to be the entire `did#fragment`
-      // or just `#fragment`. See: https://www.w3.org/TR/did-core/#relative-did-urls.
-      // using a set for fast string comparison. DIDs can be lonnng.
-      val verificationMethodIds = setOf(parsedDidUrl.didUrlString, "#${parsedDidUrl.fragment}")
-      val assertionMethods = didResolutionResult.didDocument?.assertionMethodVerificationMethodsDereferenced
-      val assertionMethod = assertionMethods?.firstOrNull {
-        val id = it.id.toString()
-        verificationMethodIds.contains(id)
-      }
-        ?: throw SignatureException(
-          "Signature verification failed: Expected kid in JWS header to dereference " +
-            "a DID Document Verification Method with an Assertion verification relationship"
-        )
-
-      require(assertionMethod.isType("JsonWebKey2020") && assertionMethod.publicKeyJwk != null) {
-        throw SignatureException(
-          "Signature verification failed: Expected kid in JWS header to dereference " +
-            "a DID Document Verification Method of type JsonWebKey2020 with a publicKeyJwk"
-        )
-      }
-
-      val publicKeyMap = assertionMethod.publicKeyJwk
-      val publicKeyJwk = JWK.parse(publicKeyMap)
-
-      val toVerifyBytes = jwt.signingInput
-      val signatureBytes = jwt.signature.decode()
-
-      Crypto.verify(publicKeyJwk, toVerifyBytes, signatureBytes, jwt.header.algorithm)
-=======
       JwtUtil.verify(vcJwt)
->>>>>>> cebc961b
     }
 
     /**

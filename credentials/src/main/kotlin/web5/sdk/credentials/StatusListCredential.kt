--- conflicted
+++ resolved
@@ -191,11 +191,8 @@
    * val isRevoked = validateCredentialInStatusList(credentialToCheck)
    * ```
    */
-<<<<<<< HEAD
   @JvmOverloads
-=======
   @Throws(StatusListCredentialFetchException::class, StatusListCredentialParseException::class)
->>>>>>> 48ce6764
   public fun validateCredentialInStatusList(
     credentialToValidate: VerifiableCredential,
     httpClient: HttpClient? = null // default HTTP client but can be overridden

--- conflicted
+++ resolved
@@ -58,17 +58,10 @@
    * val signedVc = verifiableCredential.sign(myDid)
    * ```
    */
-<<<<<<< HEAD
   @JvmOverloads
-  public fun sign(did: Did, keyAlias: String? = null): String {
-    val keyAliaz = keyAlias ?: run {
-      val didResolutionResult = DidResolvers.resolve(did.uri)
-      val verificationMethod = didResolutionResult.didDocument.allVerificationMethods[0]
-=======
   public fun sign(did: Did, assertionMethodId: String? = null): String {
     val didResolutionResult = DidResolvers.resolve(did.uri)
     val assertionMethods = didResolutionResult.didDocument.assertionMethodVerificationMethodsDereferenced
->>>>>>> f763c42f
 
     val assertionMethod: VerificationMethod = when {
       assertionMethodId != null -> assertionMethods.find { it.id.toString() == assertionMethodId }
@@ -168,7 +161,7 @@
 
       return VerifiableCredential(vcDataModel)
     }
-    
+
     /**
      * Verifies the integrity and authenticity of a Verifiable Credential (VC) encoded as a JSON Web Token (JWT).
      *

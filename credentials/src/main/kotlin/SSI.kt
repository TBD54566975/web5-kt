package web5.credentials

import com.danubetech.verifiablecredentials.VerifiablePresentation
import com.danubetech.verifiablecredentials.jwt.FromJwtConverter
import com.danubetech.verifiablecredentials.jwt.JwtVerifiableCredential
import com.danubetech.verifiablecredentials.jwt.JwtVerifiablePresentation
import com.danubetech.verifiablecredentials.jwt.ToJwtConverter
import com.identityfoundry.ddi.protocol.multicodec.Multicodec
import com.identityfoundry.ddi.protocol.multicodec.MulticodecEncoder
import com.nfeld.jsonpathkt.JsonPath
import com.nfeld.jsonpathkt.extension.read
import com.nimbusds.jose.jwk.Curve
import com.nimbusds.jose.jwk.JWK
import com.nimbusds.jose.jwk.OctetKeyPair
import com.nimbusds.jose.jwk.gen.OctetKeyPairGenerator
import com.nimbusds.jose.util.Base64URL
import com.nimbusds.jwt.SignedJWT
import foundation.identity.did.DID
import foundation.identity.did.DIDDocument
import foundation.identity.did.VerificationMethod
import io.ipfs.multibase.Multibase
import uniresolver.result.ResolveDataModelResult
import uniresolver.w3c.DIDResolver
import web5.credentials.model.CredentialStatus
import web5.credentials.model.CredentialSubject
import web5.credentials.model.FieldV2
import web5.credentials.model.InputDescriptorV2
import web5.credentials.model.PresentationDefinitionV2
import web5.credentials.model.VerifiableCredentialType
import web5.credentials.model.VerifiablePresentationType
import java.net.URI
import java.util.Base64
import java.util.Date
import java.util.UUID

public class DIDKey private constructor() {
  public companion object {
    public fun generateEd25519(): Triple<JWK, String, DIDDocument> {
      val jwk = OctetKeyPairGenerator(Curve.Ed25519)
        .generate()
      val publicJWK = jwk.toPublicJWK()

      val methodSpecId: String = Multibase.encode(
        Multibase.Base.Base58BTC,
        MulticodecEncoder.encode(Multicodec.ED25519_PUB, publicJWK.decodedX)
      )

      val identifier = "did:key:$methodSpecId"
      val didDocument = createDocument(identifier)

      return Triple(
        jwk,
        identifier,
        didDocument,
      )
    }

    private fun createSignatureMethod(did: DID): VerificationMethod {
      val multibaseValue = did.methodSpecificId
      val decodedMultibase = Multibase.decode(multibaseValue)
      val decodedData = MulticodecEncoder.decode(decodedMultibase)
      val multicodecValue = decodedData.codec
      val rawPublicKeyBytes = decodedData.dataAsBytes

      // The byte len for ed25519-pub
      require(rawPublicKeyBytes.size == 32)

      return VerificationMethod.builder()
        .id(URI.create(did.toUri().toString() + "#$multibaseValue"))
        .type("JsonWebKey2020")
        .controller(did.toUri())
        .publicKeyJwk(encodeJWK(multicodecValue, rawPublicKeyBytes)!!.toJSONObject())
        .build()
    }

    private fun encodeJWK(multicodecValue: Multicodec?, rawPublicKeyBytes: ByteArray?): OctetKeyPair? {
      require(multicodecValue == Multicodec.ED25519_PUB)
      return OctetKeyPair.Builder(Curve.Ed25519, Base64URL.encode(rawPublicKeyBytes)).build()
    }

    private fun createDocument(identifier: String): DIDDocument {
      val did = DID.fromString(identifier)
      require(did.methodName == "key")
      require(did.methodSpecificId.startsWith('z'))
      val signatureVerificationMethod: VerificationMethod = createSignatureMethod(did)
      val idOnly = VerificationMethod.builder().id(signatureVerificationMethod.id).build()
      return DIDDocument.builder().id(URI.create(identifier))
        .verificationMethod(signatureVerificationMethod)
        .authenticationVerificationMethod(idOnly)
        .assertionMethodVerificationMethod(idOnly)
        .capabilityInvocationVerificationMethod(idOnly)
        .capabilityDelegationVerificationMethod(idOnly)
        .build()
    }
  }
}

/**
 * Represents the signing options required to create verifiable credentials or presentations.
 *
 * @property kid The key identifier for the signing key.
 * @property issuerDid The did for the issuer of the credential or presentation.
 * @property subjectDid The did for the subject of the credential.
 * @property signerPrivateKey The private key used for signing the credential or presentation.
 */
public data class SignOptions(
  var kid: String,
  var issuerDid: String,
  var subjectDid: String,
  var signerPrivateKey: JWK,
)

/**
 * Represents the options required to create a verifiable credential.
 *
 * @property credentialSubject The subject of the credential containing the claims made about the subject.
 * @property issuer The issuer of the verifiable credential.
 * @property expirationDate The expiration date of the verifiable credential.
 * @property credentialStatus The information about the credential status.
 */
public data class CreateVcOptions(
  val credentialSubject: CredentialSubject,
  val issuer: String,
  val expirationDate: Date?,
  val credentialStatus: CredentialStatus?,
  // TODO: Implement CredentialSchema,
)

/**
 * Represents the options required to create a verifiable presentation.
 *
 * @property presentationDefinition The definition describing the requirements of what vcs are needed for the verifiable presentation.
 * @property verifiableCredentialJwts The list of verifiable credentials in JWT format to be included in the presentation.
 * @property holder The decentralized identifier for the holder of the presentation.
 */
public data class CreateVpOptions(
  val presentationDefinition: PresentationDefinitionV2,
  val verifiableCredentialJwts: List<VcJwt>,
  val holder: String, // TODO: Remove this
)

/**
 * Represents the decoded parts of a Verifiable Credential JWT.
 *
 * @property header The header of the JWT, containing metadata about the token.
 * @property payload The payload of the JWT, containing the claims and the issuer of the token.
 * @property signature The signature of the JWT, used for verifying the integrity of the token.
 */
public data class DecodedVcJwt(
  val header: Any,
  val payload: Any,
  val signature: String,
)

public typealias VcJwt = String
public typealias VpJwt = String

public class VerifiableCredential private constructor() {
  public companion object {

    /**
     * Creates a verifiable credential JWT based on the given signing options, credential creation options, and verifiable credential type.
     *
     * @param signOptions The options required for signing the credential, including the key identifier, issuer DID, subject DID, and signer private key.
     * @param createVcOptions The options required to create a verifiable credential. Either this or [verifiableCredential] must be provided.
     * @param verifiableCredential The verifiable credential to be created. Either this or [createVcOptions] must be provided.
     * @return A [VcJwt] representing the verifiable credential in JWT format.
     * @throws Exception Throws an exception if any validation fails during the creation of the verifiable credential or any other exception occurring during the creation of the credential.
     */
    @Throws(Exception::class)
    public fun create(
      signOptions: SignOptions, createVcOptions: CreateVcOptions?, verifiableCredential: VerifiableCredentialType?,
    ): VcJwt {
      if (createVcOptions != null && verifiableCredential != null) {
        throw Exception(
          "createVcOptions and verifiableCredential are mutually exclusive, either include the full " +
            "verifiableCredential or the options to create one"
        )
      }

      if (createVcOptions == null && verifiableCredential == null) {
        throw Exception("createVcOptions or verifiableCredential must be provided")
      }

      val vc: VerifiableCredentialType = verifiableCredential ?: VerifiableCredentialType.builder()
        .id(URI.create(UUID.randomUUID().toString()))
        .credentialSubject(createVcOptions!!.credentialSubject)
        .issuer(URI.create(createVcOptions.issuer))
        .issuanceDate(Date())
        .apply {
          createVcOptions.expirationDate?.let { expirationDate(it) }
          createVcOptions.credentialStatus?.let { credentialStatus(it) }
        }
        .build()

      this.validatePayload(vc)

      // TODO: This removes issuanceDate which is required https://www.w3.org/TR/vc-data-model/#issuance-date
      return ToJwtConverter.toJwtVerifiableCredential(vc)
        .sign_Ed25519_EdDSA(signOptions.signerPrivateKey.toOctetKeyPair(), signOptions.kid, false)
    }

    @Throws(Exception::class)
    public fun validatePayload(vc: VerifiableCredentialType) {
      Validation.validate(vc)
    }

    @Throws(Exception::class)
    public fun verify(vcJWT: String, resolver: DIDResolver): Boolean {
      require(vcJWT.isNotEmpty())

      val publicKeyJWK = issuerPublicJWK(vcJWT, resolver)

      return JwtVerifiableCredential.fromCompactSerialization(vcJWT)
        .verify_Ed25519_EdDSA(publicKeyJWK.toOctetKeyPair())
    }

    public fun decode(vcJWT: VcJwt): DecodedVcJwt {
      val (encodedHeader, encodedPayload, encodedSignature) = vcJWT.split('.')

      return DecodedVcJwt(
        header = String(Base64.getDecoder().decode(encodedHeader)),
        payload = String(Base64.getDecoder().decode(encodedPayload)),
        signature = encodedSignature
      )
    }
  }
}

public class VerifiablePresentation private constructor() {
  public companion object {
    /**
     * Creates a verifiable presentation JWT based on the given signing options and presentation creation options.
     *
     * @param signOptions The options required for signing the presentation, including the key identifier, issuer DID, subject DID, and signer private key.
     * @param createVpOptions The options required to create a verifiable presentation, including the presentation definition, list of verifiable credentials in JWT format, and the holder of the presentation.
     * @return A [VpJwt] representing the verifiable presentation in JWT format.
     * @throws Exception if there are no usable verifiable credentials that correspond to the presentation definition or any other exception occurring during the creation of the presentation.
     */
    @Throws(Exception::class)
    public fun create(signOptions: SignOptions, createVpOptions: CreateVpOptions): VpJwt {
      validatePresentationFrom(createVpOptions.presentationDefinition, createVpOptions.verifiableCredentialJwts)

      val vcMap: MutableMap<String, Any> = HashMap()
      vcMap["verifiableCredential"] = createVpOptions.verifiableCredentialJwts

      val vp: VerifiablePresentation? = VerifiablePresentationType.builder()
        .properties(vcMap)
        .holder(URI.create(createVpOptions.holder))
        .build()

      return ToJwtConverter.toJwtVerifiablePresentation(vp)
        .sign_Ed25519_EdDSA(signOptions.signerPrivateKey.toOctetKeyPair(), signOptions.kid, true)
    }

    public fun verify(vpJWT: String, resolver: DIDResolver): Boolean {
      val publicKeyJWK = issuerPublicJWK(vpJWT, resolver)
      require(!publicKeyJWK.isPrivate)
      require(vpJWT.isNotEmpty())
      return JwtVerifiablePresentation.fromCompactSerialization(vpJWT)
        .verify_Ed25519_EdDSA(publicKeyJWK.toOctetKeyPair())
    }

    /**
     * The selectFrom method is a helper function that helps filter out the verifiable credentials which can not be selected and returns
     * the selectable credentials. It should be used to show what credentials are needed for a given presentation definition.
     * A decision can then be made on which VCs to use and use VerifiablePresentation.create() to create a conforming VP
     *
     * @param presentationDefinition definition of what is expected in the presentation.
     * @param vcJwts verifiable credentials are the credentials from wallet provided to the library to find selectable credentials.
     *
     * @return the selectable credentials.
     */
    @Throws(Exception::class)
    public fun selectFrom(presentationDefinition: PresentationDefinitionV2, vcJwts: List<VcJwt>): List<VcJwt> {
      val selectableCredentials = mutableListOf<VcJwt>()

      if (!presentationDefinition.submissionRequirements.isNullOrEmpty()) {
        throw NotImplementedError("Presentation Definition's Submission Requirements feature is not implemented")
      }

      for (inputDescriptor: InputDescriptorV2 in presentationDefinition.inputDescriptors) {
        // Fields Processing
        if (inputDescriptor.constraints.fields!!.isNotEmpty()) {
          for (vcJwt: VcJwt in vcJwts) {
            var fieldMatch = false

            for (field: FieldV2 in inputDescriptor.constraints.fields) {

              // Optional fields are not needed to complete the required fields in the presentation definition
              if (field.optional != null && field.optional) {
                continue;
              }

              for (path: String in field.path) {
                val jsonPathResult = evaluateJsonPath(vcJwt, path)

                if (jsonPathResult != null) {
                  if (field.filter != null) {
                    throw NotImplementedError("Field Filter is not implemented")
                  } else {
                    fieldMatch = true
                    break
                  }
                }
              }
            }

            if (fieldMatch) {
              selectableCredentials.add(vcJwt)
            }
          }
        }
      }

      return selectableCredentials
    }
  }
}


/**
 * Validates a list of Verifiable Credentials (VcJwts) against a presentation definition.
 *
 * This method checks the presentation definition and the list of Verifiable Credentials to ensure
 * that the required fields in the definition are satisfied by the provided credentials.
 *
 * Currently, if the presentation definition contains submission requirements, or if any required field in an input
 * descriptor is not satisfied by the provided credentials, an exception is thrown.
 *
 * ### Throws
 * - [NotImplementedError] if the Presentation Definition contains Submission Requirements or if a Field Filter is included.
 * - [Exception] if any required field is not satisfied in the given InputDescriptor.
 *
 * @param presentationDefinition The [PresentationDefinitionV2] object representing the presentation's definition.
 * @param vcJwts The list of [VcJwt] representing the Verifiable Credentials to be validated against the presentation definition.
 * @throws Exception If a required field is not satisfied in a given InputDescriptor.
 */
@Throws(Exception::class)
private fun validatePresentationFrom(presentationDefinition: PresentationDefinitionV2, vcJwts: List<VcJwt>) {
  if (!presentationDefinition.submissionRequirements.isNullOrEmpty()) {
    throw NotImplementedError("Presentation Definition's Submission Requirements feature is not implemented")
<<<<<<< HEAD
  }
=======
  } else {
    for (inputDescriptor: InputDescriptorV2 in presentationDefinition.inputDescriptors) {
      // Fields Processing
      if (inputDescriptor.constraints.fields!!.isNotEmpty()) {
        for (vcJwt: VcJwt in vcJwts) {
          var fieldMatch = false

          for (field: FieldV2 in inputDescriptor.constraints.fields) {

            // Optional fields are not needed to complete the required fields in the presentation definition
            if (field.optional != null && field.optional) {
              continue
            }
>>>>>>> 05fe174c

  for (inputDescriptor: InputDescriptorV2 in presentationDefinition.inputDescriptors) {
    if (inputDescriptor.constraints.fields!!.isNotEmpty()) {
      for (field: FieldV2 in inputDescriptor.constraints.fields) {
        if (field.optional == true) continue // Skip optional fields

        var fieldMatch = false
        for (vcJwt: VcJwt in vcJwts) {
          for (path: String in field.path) {
            val jsonPathResult = evaluateJsonPath(vcJwt, path)
            if (jsonPathResult != null) {
              if (field.filter != null) {
                throw NotImplementedError("Field Filter is not implemented")
              } else {
                fieldMatch = true
                break
              }
            }
          }
          if (fieldMatch) break // Exit the loop once a match is found for the field
        }

        if (!fieldMatch) {
          throw Exception("Required field ${field.id} is not satisfied in InputDescriptor ${inputDescriptor.id}")
        }
      }
    }
  }
}

private fun evaluateJsonPath(vcJwt: VcJwt, path: String): String? {
  val vc: VerifiableCredentialType =
    FromJwtConverter.fromJwtVerifiableCredential(JwtVerifiableCredential.fromCompactSerialization(vcJwt))

  val vcJsonString: String = vc.toJson()
  val result: String? = JsonPath.parse(vcJsonString)?.read<String>(path)

  return result
}

private fun issuerPublicJWK(vcJWT: String, resolver: DIDResolver): JWK {
  val signedJWT = SignedJWT.parse(vcJWT)
  val jwsHeader = signedJWT.header
  val kid = jwsHeader.keyID
  val issuer: String = signedJWT.jwtClaimsSet.issuer

  val result: ResolveDataModelResult = resolver.resolve(issuer, null)

  val publicKeyJwkMap = result.didDocument.verificationMethods.first {
    it.id.toString().contains(kid)
  }.publicKeyJwk

  val publicKeyJWK = JWK.parse(publicKeyJwkMap)
  return publicKeyJWK
}<|MERGE_RESOLUTION|>--- conflicted
+++ resolved
@@ -340,23 +340,7 @@
 private fun validatePresentationFrom(presentationDefinition: PresentationDefinitionV2, vcJwts: List<VcJwt>) {
   if (!presentationDefinition.submissionRequirements.isNullOrEmpty()) {
     throw NotImplementedError("Presentation Definition's Submission Requirements feature is not implemented")
-<<<<<<< HEAD
-  }
-=======
-  } else {
-    for (inputDescriptor: InputDescriptorV2 in presentationDefinition.inputDescriptors) {
-      // Fields Processing
-      if (inputDescriptor.constraints.fields!!.isNotEmpty()) {
-        for (vcJwt: VcJwt in vcJwts) {
-          var fieldMatch = false
-
-          for (field: FieldV2 in inputDescriptor.constraints.fields) {
-
-            // Optional fields are not needed to complete the required fields in the presentation definition
-            if (field.optional != null && field.optional) {
-              continue
-            }
->>>>>>> 05fe174c
+  }
 
   for (inputDescriptor: InputDescriptorV2 in presentationDefinition.inputDescriptors) {
     if (inputDescriptor.constraints.fields!!.isNotEmpty()) {

package web5.sdk.crypto

import com.nimbusds.jose.Algorithm
import com.nimbusds.jose.jwk.Curve
import com.nimbusds.jose.jwk.JWK
import web5.sdk.crypto.Crypto.generatePrivateKey
import web5.sdk.crypto.Crypto.publicKeyToBytes
import web5.sdk.crypto.Crypto.sign

public typealias CryptoAlgorithm = Pair<Algorithm, Curve?>

/**
 * Cryptography utility object providing key generation, signature creation, and other crypto-related functionalities.
 *
 * The `Crypto` object operates based on provided algorithms and curve types, facilitating a generic
 * approach to handling multiple cryptographic algorithms and their respective key types.
 * It offers convenience methods to:
 * - Generate private keys ([generatePrivateKey])
 * - Create digital signatures ([sign])
 * - conversion from JWK <-> bytes ([publicKeyToBytes])
 * - Get relevant key generators and signers based on algorithm and curve type.
 *
 * Internally, it utilizes predefined mappings to pair algorithms and curve types with their respective [KeyGenerator]
 * and [Signer] implementations, ensuring appropriate handlers are utilized for different cryptographic approaches.
 * It also includes mappings to manage multicodec functionality, providing a mapping between byte arrays and
 * respective key generators.
 *
 * ### Example Usage:
 * ```
 * val privateKey: JWK = Crypto.generatePrivateKey(JWSAlgorithm.EdDSA, Curve.Ed25519)
 * ```
 *
 * ### Key Points:
 * - Manages key generation and signing operations via predefined mappings to handle different crypto approaches.
 * - Provides mechanisms to perform actions (e.g., signing, key generation) dynamically based on algorithm and curve.
 *
 * @see KeyGenerator for key generation functionalities.
 * @see Signer for signing functionalities.
 */
public object Crypto {
  private val keyGenerators = mapOf<CryptoAlgorithm, KeyGenerator>(
    Pair(Secp256k1.algorithm, null) to Secp256k1,
    Pair(Secp256k1.algorithm, Curve.SECP256K1) to Secp256k1,
    Pair(Ed25519.algorithm, Curve.Ed25519) to Ed25519
  )

  private val keyGeneratorsByMultiCodec = mapOf<Int, KeyGenerator>(
    Ed25519.privMultiCodec to Ed25519,
    Ed25519.pubMulticodec to Ed25519,
    Secp256k1.privMultiCodec to Secp256k1,
    Secp256k1.pubMulticodec to Secp256k1
  )

  private val multiCodecsByAlgorithm = mapOf(
    Pair(Secp256k1.algorithm, null) to Secp256k1.pubMulticodec,
    Pair(Secp256k1.algorithm, Curve.SECP256K1) to Secp256k1.pubMulticodec,
    Pair(Ed25519.algorithm, Curve.Ed25519) to Ed25519.pubMulticodec
  )

  private val signers = mapOf<CryptoAlgorithm, Signer>(
    Pair(Secp256k1.algorithm, null) to Secp256k1,
    Pair(Secp256k1.algorithm, Curve.SECP256K1) to Secp256k1,
    Pair(Ed25519.algorithm, Curve.Ed25519) to Ed25519
  )

  /**
   * Generates a private key using the specified algorithm and curve, utilizing the appropriate [KeyGenerator].
   *
   * @param algorithm The JWA algorithm identifier.
   * @param curve The elliptic curve. Null for algorithms that do not use elliptic curves.
   * @param options Options for key generation, may include specific parameters relevant to the algorithm.
   * @return The generated private key as a JWK object.
   * @throws IllegalArgumentException if the provided algorithm or curve is not supported.
   */
  public fun generatePrivateKey(algorithm: Algorithm, curve: Curve? = null, options: KeyGenOptions? = null): JWK {
    val keyGenerator = getKeyGenerator(algorithm, curve)
    return keyGenerator.generatePrivateKey(options)
  }

  /**
   * Computes a public key from the given private key, utilizing relevant [KeyGenerator].
   *
   * @param privateKey The private key used to compute the public key.
   * @return The computed public key as a JWK object.
   */
  public fun computePublicKey(privateKey: JWK): JWK {
<<<<<<< HEAD
    return privateKey.toPublicJWK()
=======
    val rawCurve = privateKey.toJSONObject()["crv"]
    val curve = rawCurve?.let { Curve.parse(it.toString()) }
    val generator = getKeyGenerator(privateKey.algorithm, curve)

    return generator.computePublicKey(privateKey)
>>>>>>> 6901cedf
  }

  /**
   * Signs a payload using a private key.
   *
   * This function utilizes the appropriate [Signer] to generate a digital signature
   * of the provided payload using the provided private key.
   *
   * @param privateKey The JWK private key to be used for generating the signature.
   * @param payload The byte array data to be signed.
   * @param options Options for the signing operation, may include specific parameters relevant to the algorithm.
   * @return The digital signature as a byte array.
   */
  public fun sign(privateKey: JWK, payload: ByteArray, options: SignOptions? = null): ByteArray {
    val rawCurve = privateKey.toJSONObject()["crv"]
    val curve = rawCurve?.let { Curve.parse(it.toString()) }

    val signer = getSigner(privateKey.algorithm, curve)

    return signer.sign(privateKey, payload, options)
  }

  /**
   * Verifies a signature against a signed payload using a public key.
   *
   * This function utilizes the relevant verifier, determined by the algorithm and curve
   * used in the JWK, to ensure the provided signature is valid for the signed payload
   * using the provided public key. The algorithm used can either be specified in the
   * public key JWK or passed explicitly as a parameter. If it is not found in either,
   * an exception will be thrown.
   *
   * ## Note
   * Algorithm **MUST** either be present on the [JWK] or be provided explicitly
   *
   * @param publicKey The JWK public key to be used for verifying the signature.
   * @param signedPayload The byte array data that was signed.
   * @param signature The signature that will be verified.
   * @param algorithm Optional parameter: the algorithm used for signing/verification,
   *                  if not provided in the JWK. Default is null.
   *
   * @throws IllegalArgumentException if neither the JWK nor the explicit parameter
   *                                  provides an algorithm.
   *
   */
  public fun verify(publicKey: JWK, signedPayload: ByteArray, signature: ByteArray, algorithm: Algorithm? = null) {
    val alg = publicKey.algorithm ?: algorithm
    ?: throw IllegalArgumentException("Algorithm must either be set on JWK or provided explicitly.")

    val curve = getJwkCurve(publicKey)
    val verifier = getVerifier(alg, curve)

    verifier.verify(publicKey, signedPayload, signature)
  }


  /**
   * Converts a [JWK] public key into its byte array representation.
   *
   * @param publicKey A [JWK] object representing the public key to be converted.
   * @return A [ByteArray] representing the byte-level information of the provided public key.
   *
   * ### Example
   * ```kotlin
   * val publicKeyBytes = publicKeyToBytes(myJwkPublicKey)
   * ```
   *
   * ### Note
   * This function assumes that the provided [JWK] contains valid curve and algorithm
   * information. Malformed or invalid [JWK] objects may result in exceptions or
   * unexpected behavior.
   *
   * ### Throws
   * - [IllegalArgumentException] If the algorithm or curve in [JWK] is not supported or invalid.
   */
  public fun publicKeyToBytes(publicKey: JWK): ByteArray {
    val curve = getJwkCurve(publicKey)
    val generator = getKeyGenerator(publicKey.algorithm, curve)

    return generator.publicKeyToBytes(publicKey)
  }

  /**
   * Retrieves a [KeyGenerator] based on the provided algorithm and curve.
   *
   * This function looks up and retrieves the relevant [KeyGenerator] based on the provided
   * algorithm and curve parameters.
   *
   * @param algorithm The cryptographic algorithm to find a key generator for.
   * @param curve The cryptographic curve to find a key generator for.
   * @return The corresponding [KeyGenerator].
   * @throws IllegalArgumentException if the algorithm or curve is not supported.
   */
  public fun getKeyGenerator(algorithm: Algorithm, curve: Curve? = null): KeyGenerator {
    return keyGenerators.getOrElse(Pair(algorithm, curve)) {
      throw IllegalArgumentException("Algorithm $algorithm not supported")
    }
  }

  /**
   * Retrieves a [KeyGenerator] based on the provided multicodec identifier.
   *
   * This function looks up and retrieves the relevant [KeyGenerator] based on the provided
   * multicodec identifier.
   *
   * @param multiCodec The multicodec identifier to find a key generator for.
   * @return The corresponding [KeyGenerator].
   * @throws IllegalArgumentException if the multicodec is not supported.
   */
  public fun getKeyGenerator(multiCodec: Int): KeyGenerator {
    return keyGeneratorsByMultiCodec.getOrElse(multiCodec) {
      throw IllegalArgumentException("multicodec not supported")
    }
  }

  /**
   * Retrieves a [Signer] based on the provided algorithm and curve.
   *
   * This function looks up and retrieves the relevant [Signer] based on the provided
   * algorithm and curve parameters.
   *
   * @param algorithm The cryptographic algorithm to find a signer for.
   * @param curve The cryptographic curve to find a signer for.
   * @return The corresponding [Signer].
   * @throws IllegalArgumentException if the algorithm or curve is not supported.
   */
  public fun getSigner(algorithm: Algorithm, curve: Curve? = null): Signer {
    return signers.getOrElse(Pair(algorithm, curve)) {
      throw IllegalArgumentException("Algorithm $algorithm not supported")
    }
  }

  /**
   * Retrieves a [Signer] to be used for verification based on the provided algorithm and curve.
   *
   * This function fetches the appropriate [Signer], which contains the verification
   * logic for the cryptographic approach determined by the specified algorithm and curve.
   *
   * @param algorithm The cryptographic algorithm to find a verifier for.
   * @param curve The cryptographic curve to find a verifier for.
   * @return The corresponding [Signer] capable of verification.
   * @throws IllegalArgumentException if the algorithm or curve is not supported.
   */
  public fun getVerifier(algorithm: Algorithm, curve: Curve? = null): Signer {
    return getSigner(algorithm, curve)
  }

  /**
   * Extracts the cryptographic curve information from a [JWK] object.
   *
   * This function parses and returns the curve type used in a JWK.
   * May return `null` if the curve information is not present or unsupported.
   *
   * @param jwk The JWK object from which to extract curve information.
   * @return The [Curve] used in the JWK, or `null` if the curve is not defined or recognized.
   */
  public fun getJwkCurve(jwk: JWK): Curve? {
    val rawCurve = jwk.toJSONObject()["crv"]

    return rawCurve?.let { Curve.parse(it.toString()) }
  }

  /**
   * Retrieves the multicodec identifier associated with a given cryptographic algorithm and curve.
   *
   * This function consults a predefined mapping of cryptographic algorithm and curve pairs to their
   * respective multicodec identifiers, returning the matched identifier.
   * Multicodec identifiers are useful for encoding the format or type of the key in systems that
   * leverage multiple cryptographic standards.
   *
   * @param algorithm The cryptographic [Algorithm] for which the multicodec is requested.
   * @param curve The cryptographic [Curve] associated with the algorithm, or null if not applicable.
   * @return The multicodec identifier as an [Int] if a mapping exists, or null if the algorithm and curve
   *         combination is not supported or mapped.
   *
   * ### Example
   * ```kotlin
   * val multicodec = getAlgorithmMultiCodec(JWSAlgorithm.EdDSA, Curve.Ed25519)
   * ```
   */
  public fun getAlgorithmMultiCodec(algorithm: Algorithm, curve: Curve?): Int? {
    return multiCodecsByAlgorithm[Pair(algorithm, curve)]
  }
}<|MERGE_RESOLUTION|>--- conflicted
+++ resolved
@@ -84,15 +84,11 @@
    * @return The computed public key as a JWK object.
    */
   public fun computePublicKey(privateKey: JWK): JWK {
-<<<<<<< HEAD
-    return privateKey.toPublicJWK()
-=======
     val rawCurve = privateKey.toJSONObject()["crv"]
     val curve = rawCurve?.let { Curve.parse(it.toString()) }
     val generator = getKeyGenerator(privateKey.algorithm, curve)
 
     return generator.computePublicKey(privateKey)
->>>>>>> 6901cedf
   }
 
   /**

package web5.dids

import web5.common.Varint
import com.nimbusds.jose.jwk.Curve
import com.nimbusds.jose.jwk.JWK
import foundation.identity.did.DIDDocument
import foundation.identity.did.VerificationMethod
import io.ipfs.multibase.Multibase
import web5.crypto.Ed25519
import web5.crypto.InMemoryKeyManager
import web5.crypto.KeyManager
import web5.crypto.Secp256k1
import java.net.URI

val CURVE_CODEC_IDS = mapOf(
  Curve.Ed25519 to Varint.encode(0xed),
  Curve.SECP256K1 to Varint.encode(0xe7)
)

val CODEC_CURVE_IDS = mapOf(
  0xed to Curve.Ed25519,
  0xe7 to Curve.SECP256K1
)

class CreateDidKeyOptions(val curve: Curve = Curve.Ed25519, val keyManager: KeyManager)
class DidState(val did: String, val didDocument: DIDDocument, val keyManager: KeyManager)

<<<<<<< HEAD
object DidKey {
  const val METHOD = "key"

  /**
   * creates a did:key. stores key in an InMemoryKeyManager that's returned from this method
   */
  fun create(): DidState {
    val keyManager = InMemoryKeyManager()
    val defaultOptions = CreateDidKeyOptions(keyManager = keyManager)
    return create(defaultOptions)
  }

  fun create(options: CreateDidKeyOptions): DidState {
    val keyAlias = options.keyManager.generatePrivateKey(options.curve)
    val publicKeyBytes = options.keyManager.getPublicKey(keyAlias)

    val codecId = CURVE_CODEC_IDS.getOrElse(options.curve) {
      throw Exception("${options.curve} curve not supported")
    }
=======
public object DidKey {
  // multicodec code for Ed25519 keys
  private val ED25519_CODEC_ID = Varint.encode(0xed)

  public fun create(): Pair<String, OctetKeyPair> {
    val jwk = OctetKeyPairGenerator(Curve.Ed25519)
      .keyUse(KeyUse.SIGNATURE) // indicate the intended use of the key
      .keyID(UUID.randomUUID().toString()) // give the key a unique ID
      .generate()
>>>>>>> 042d96c4

    val idBytes = codecId + publicKeyBytes
    val multibaseEncodedId = Multibase.encode(Multibase.Base.Base58BTC, idBytes)

    val did = "did:key:$multibaseEncodedId"
    val didDocument = resolve(did)

    return DidState(did, didDocument, keyManager = options.keyManager)
  }

<<<<<<< HEAD
  // TODO: return DidResolutionResult instead of DidDocument. hopefully danubetech lib has a type for this
  // TODO: return appropriate DidResolutionResult with error property set instead of throwing exceptions
  // TODO: add support for X25519 derived key
  fun resolve(did: String): DIDDocument {
=======
  public fun resolve(did: String): DIDDocument {
>>>>>>> 042d96c4
    val (scheme, method, id) = did.split(':')

    if (scheme != "did") {
      throw IllegalArgumentException("invalid scheme")
    }

    if (method != "key") {
      throw IllegalArgumentException("invalid did method. Method must be 'key'")
    }

    val idBytes = Multibase.decode(id)
    val (codecId, numBytes) = Varint.decode(idBytes)

    val curve = CODEC_CURVE_IDS[codecId]
    val publicKeyBytes = idBytes.drop(numBytes).toByteArray()

    val publicKeyJwk: JWK = when (curve) {
      Curve.Ed25519 -> Ed25519.publicKeyToJwk(publicKeyBytes)
      Curve.SECP256K1 -> Secp256k1.publicKeyToJwk(publicKeyBytes)
      else -> throw IllegalArgumentException("Unsupported curve: $curve")
    }

    val verificationMethodId = URI.create("$did#$id")
    val verificationMethod = VerificationMethod.builder()
      .id(verificationMethodId)
      .publicKeyJwk(publicKeyJwk.toJSONObject())
      .controller(URI(did))
      .type("JsonWebKey2020")
      .build()

    return DIDDocument.builder()
      .id(URI(did))
      .verificationMethod(verificationMethod)
      .build()
  }
}<|MERGE_RESOLUTION|>--- conflicted
+++ resolved
@@ -25,37 +25,25 @@
 class CreateDidKeyOptions(val curve: Curve = Curve.Ed25519, val keyManager: KeyManager)
 class DidState(val did: String, val didDocument: DIDDocument, val keyManager: KeyManager)
 
-<<<<<<< HEAD
-object DidKey {
+public object DidKey {
   const val METHOD = "key"
 
   /**
    * creates a did:key. stores key in an InMemoryKeyManager that's returned from this method
    */
-  fun create(): DidState {
+  public fun create(): DidState {
     val keyManager = InMemoryKeyManager()
     val defaultOptions = CreateDidKeyOptions(keyManager = keyManager)
     return create(defaultOptions)
   }
 
-  fun create(options: CreateDidKeyOptions): DidState {
+  public fun create(options: CreateDidKeyOptions): DidState {
     val keyAlias = options.keyManager.generatePrivateKey(options.curve)
     val publicKeyBytes = options.keyManager.getPublicKey(keyAlias)
 
     val codecId = CURVE_CODEC_IDS.getOrElse(options.curve) {
       throw Exception("${options.curve} curve not supported")
     }
-=======
-public object DidKey {
-  // multicodec code for Ed25519 keys
-  private val ED25519_CODEC_ID = Varint.encode(0xed)
-
-  public fun create(): Pair<String, OctetKeyPair> {
-    val jwk = OctetKeyPairGenerator(Curve.Ed25519)
-      .keyUse(KeyUse.SIGNATURE) // indicate the intended use of the key
-      .keyID(UUID.randomUUID().toString()) // give the key a unique ID
-      .generate()
->>>>>>> 042d96c4
 
     val idBytes = codecId + publicKeyBytes
     val multibaseEncodedId = Multibase.encode(Multibase.Base.Base58BTC, idBytes)
@@ -66,14 +54,10 @@
     return DidState(did, didDocument, keyManager = options.keyManager)
   }
 
-<<<<<<< HEAD
   // TODO: return DidResolutionResult instead of DidDocument. hopefully danubetech lib has a type for this
   // TODO: return appropriate DidResolutionResult with error property set instead of throwing exceptions
   // TODO: add support for X25519 derived key
-  fun resolve(did: String): DIDDocument {
-=======
   public fun resolve(did: String): DIDDocument {
->>>>>>> 042d96c4
     val (scheme, method, id) = did.split(':')
 
     if (scheme != "did") {

package web5.sdk.dids.methods.dht

import com.nimbusds.jose.JWSAlgorithm
import com.nimbusds.jose.jwk.Curve
import com.nimbusds.jose.jwk.JWK
import foundation.identity.did.DID
import foundation.identity.did.DIDDocument
import foundation.identity.did.Service
import foundation.identity.did.VerificationMethod
import foundation.identity.did.parser.ParserException
import io.ktor.client.engine.HttpClientEngine
import io.ktor.client.engine.cio.CIO
import org.xbill.DNS.DClass
import org.xbill.DNS.Message
import org.xbill.DNS.Name
import org.xbill.DNS.Section
import org.xbill.DNS.TXTRecord
import web5.sdk.common.Convert
import web5.sdk.common.EncodingFormat
import web5.sdk.common.ZBase32
import web5.sdk.crypto.Crypto
import web5.sdk.crypto.Ed25519
import web5.sdk.crypto.KeyManager
import web5.sdk.crypto.Secp256k1
import web5.sdk.dids.CreateDidOptions
import web5.sdk.dids.Did
import web5.sdk.dids.DidMethod
import web5.sdk.dids.DidResolutionResult
import web5.sdk.dids.PublicKeyPurpose
import web5.sdk.dids.ResolveDidOptions
import web5.sdk.dids.validateKeyMaterialInsideKeyManager
import java.net.URI

/**
 * Configuration for the [DidDhtApi].
 *
 * @property gateway The DID DHT gateway URL.
 * @property engine The engine to use. When absent, a new one will be created from the [CIO] factory.
 */
public class DidDhtConfiguration internal constructor(
  public val gateway: String = "https://diddht.tbddev.org",
  public var engine: HttpClientEngine = CIO.create {},
)

/**
 * Type indexing types as per https://tbd54566975.github.io/did-dht-method/#type-indexing
 */
public enum class DidDhtTypeIndexing(public val index: Int) {
  Organization(1),
  Government(2),
  Corporation(3),
  LocalBusiness(4),
  SoftwarePackage(5),
  WebApp(6),
  FinancialInstitution(7);

  public companion object {

    /**
     * Returns the [DidDhtTypeIndexing] for the given [value], or null if not found.
     */
    public fun fromInt(value: Int): DidDhtTypeIndexing? = entries.find { it.index == value }
  }
}

/**
 * Returns a [DidDhtApi] after applying [configurationBlock] on the default [DidDhtConfiguration].
 */
public fun DidDhtApi(configurationBlock: DidDhtConfiguration.() -> Unit): DidDhtApi {
  val conf = DidDhtConfiguration().apply(configurationBlock)
  return DidDhtApiImpl(conf)
}

/** [DidDhtApi] is sealed, so we provide an impl so the constructor can be called. */
private class DidDhtApiImpl(configuration: DidDhtConfiguration) : DidDhtApi(configuration)

/**
 * Specifies options for creating a new "did:dht" Decentralized Identifier (DID).
 * @property verificationMethods A list of [JWK]s to add to the DID Document mapped to their purposes
 * as verification methods.
 * @property services A list of [Service]s to add to the DID Document.
 * @property publish Whether to publish the DID Document to the DHT after creation.
 */
public class CreateDidDhtOptions(
  public val verificationMethods: Iterable<Pair<JWK, Array<PublicKeyPurpose>>>? = null,
  public val services: Iterable<Service>? = null,
  public val publish: Boolean = true,
) : CreateDidOptions

/**
 * Base class for managing DID DHT operations. Uses the given [DidDhtConfiguration].
 */
<<<<<<< HEAD
public sealed class DidDhtApi(configuration: DidDhtConfiguration) : DidMethod<DidDht, CreateDidDhtOptions> {

  private val engine: HttpClientEngine = configuration.engine
  private val dht = DhtClient(configuration.gateway, engine)
  private val ttl: Long = 7200

  override val methodName: String = "dht"
=======
public class DidDht private constructor(
  uri: String,
  keyManager: KeyManager,
  public val didDocument: DIDDocument? = null
) : Did(uri, keyManager) {
>>>>>>> dbc1df5a

  /**
   * Creates a new "did:dht" DID, derived from an initial identity key, and stores the associated private key in the
   * provided [KeyManager].
   *
   * The method-specific identifier of a "did:dht" DID is a z-base-32 encoded public key.
   *
   * **Note**: By default, no additional keys or services are added to the document
   *
   * @param keyManager A [KeyManager] instance where the new key will be stored.
   * @param options Optional parameters ([CreateDidDhtOptions]) to specify additional keys, services, and optional
   * publishing during creation.
   * @return A [DidDht] instance representing the newly created "did:dht" DID.
   */
<<<<<<< HEAD
  override fun create(keyManager: KeyManager, options: CreateDidDhtOptions?): DidDht {
    // TODO(gabe): enforce that provided keys are of supported types according to the did:dht spec
    val opts = options ?: CreateDidDhtOptions()

    // create identity key
    val keyAlias = keyManager.generatePrivateKey(JWSAlgorithm.EdDSA, Curve.Ed25519)
    val publicKey = keyManager.getPublicKey(keyAlias)

    // build DID Document
    val id = DidDht.getDidIdentifier(publicKey)

    // add identity key to relationships map
    val identityVerificationMethod =
      VerificationMethod.builder()
        .id(URI.create("$id#0"))
        .type("JsonWebKey2020")
        .controller(URI.create(id))
        .publicKeyJwk(publicKey.toPublicJWK().toJSONObject())
        .build()

    // add all other keys to the verificationMethod and relationships arrays
    val relationshipsMap = mutableMapOf<PublicKeyPurpose, MutableList<VerificationMethod>>().apply {
      val identityVerificationMethodRef = VerificationMethod.builder().id(identityVerificationMethod.id).build()
      listOf(
        PublicKeyPurpose.AUTHENTICATION,
        PublicKeyPurpose.ASSERTION_METHOD,
        PublicKeyPurpose.CAPABILITY_DELEGATION,
        PublicKeyPurpose.CAPABILITY_INVOCATION
      ).forEach { purpose ->
        getOrPut(purpose) { mutableListOf() }.add(identityVerificationMethodRef)
=======
  public fun resolve(): DidResolutionResult {
    return resolve(this.uri)
  }

  public companion object : DidMethod<DidDht, CreateDidDhtOptions> {
    override val methodName: String = "dht"

    public const val TTL: Long = 7200

    /**
     * Creates a new "did:dht" DID, derived from an initial identity key, and stores the associated private key in the
     * provided [KeyManager].
     *
     * The method-specific identifier of a "did:dht" DID is a z-base-32 encoded public key.
     *
     * **Note**: By default, no additional keys or services are added to the document
     *
     * @param keyManager A [KeyManager] instance where the new key will be stored.
     * @param options Optional parameters ([CreateDidDhtOptions]) to specify additional keys, services, and optional
     * publishing during creation.
     * @return A [DidDht] instance representing the newly created "did:dht" DID.
     */
    override fun create(keyManager: KeyManager, options: CreateDidDhtOptions?): DidDht {
      // TODO(gabe): enforce that provided keys are of supported types according to the did:dht spec
      val opts = options ?: CreateDidDhtOptions()

      // create identity key
      val keyAlias = keyManager.generatePrivateKey(JWSAlgorithm.EdDSA, Curve.Ed25519)
      val publicKey = keyManager.getPublicKey(keyAlias)

      // build DID Document
      val id = getDidIdentifier(publicKey)

      // add identity key to relationships map
      val identityVerificationMethod =
        VerificationMethod.builder()
          .id(URI.create("$id#0"))
          .type("JsonWebKey2020")
          .controller(URI.create(id))
          .publicKeyJwk(publicKey.toPublicJWK().toJSONObject())
          .build()

      // add all other keys to the verificationMethod and relationships arrays
      val relationshipsMap = mutableMapOf<PublicKeyPurpose, MutableList<VerificationMethod>>().apply {
        val identityVerificationMethodRef = VerificationMethod.builder().id(identityVerificationMethod.id).build()
        listOf(
          PublicKeyPurpose.AUTHENTICATION,
          PublicKeyPurpose.ASSERTION_METHOD,
          PublicKeyPurpose.CAPABILITY_DELEGATION,
          PublicKeyPurpose.CAPABILITY_INVOCATION
        ).forEach { purpose ->
          getOrPut(purpose) { mutableListOf() }.add(identityVerificationMethodRef)
        }
>>>>>>> dbc1df5a
      }
    }

    // map to the DID object model's verification methods
    val verificationMethods = (opts.verificationMethods?.map { (key, purposes) ->
      VerificationMethod.builder()
        .id(URI.create("$id#${key.keyID}"))
        .type("JsonWebKey2020")
        .controller(URI.create(id))
        .publicKeyJwk(key.toPublicJWK().toJSONObject())
        .build().also { verificationMethod ->
          purposes.forEach { relationship ->
            relationshipsMap.getOrPut(relationship) { mutableListOf() }.add(
              VerificationMethod.builder().id(verificationMethod.id).build()
            )
          }
        }
    } ?: emptyList()) + identityVerificationMethod
    opts.services?.forEach { service ->
      requireNotNull(service.id) { "Service id cannot be null" }
      requireNotNull(service.type) { "Service type cannot be null" }
      requireNotNull(service.serviceEndpoint) { "Service serviceEndpoint cannot be null" }
    }
    // map to the DID object model's services
    val services = opts.services?.map { service ->
      Service.builder()
        .id(URI.create("$id#${service.id}"))
        .type(service.type)
        .serviceEndpoint(service.serviceEndpoint)
        .build()
    }

<<<<<<< HEAD
    // build DID Document
    val didDocument =
      DIDDocument.builder()
        .id(URI(id))
        .verificationMethods(verificationMethods)
        .services(services)
        .assertionMethodVerificationMethods(relationshipsMap[PublicKeyPurpose.ASSERTION_METHOD])
        .authenticationVerificationMethods(relationshipsMap[PublicKeyPurpose.AUTHENTICATION])
        .keyAgreementVerificationMethods(relationshipsMap[PublicKeyPurpose.KEY_AGREEMENT])
        .capabilityDelegationVerificationMethods(relationshipsMap[PublicKeyPurpose.CAPABILITY_DELEGATION])
        .capabilityInvocationVerificationMethods(relationshipsMap[PublicKeyPurpose.CAPABILITY_INVOCATION])
        .build()

    // publish to DHT if requested
    if (opts.publish) {
      publish(keyManager, didDocument)
=======
    override fun load(uri: String, keyManager: KeyManager): DidDht {
      validateKeyMaterialInsideKeyManager(uri, keyManager)
      validateIdentityKey(uri, keyManager)
      return DidDht(uri, keyManager, null)
    }

    internal fun validateIdentityKey(did: String, keyManager: KeyManager) {
      val parsedDid = DID.fromString(did)
      val decodedId = ZBase32.decode(parsedDid.methodSpecificId)
      require(decodedId.size == 32) {
        "expected size of decoded identifier \"${parsedDid.methodSpecificId}\" to be 32"
      }

      val publicKeyJwk = Ed25519.bytesToPublicKey(decodedId)
      val identityKeyAlias = keyManager.getDeterministicAlias(publicKeyJwk)
      keyManager.getPublicKey(identityKeyAlias)
    }

    /**
     * Generates the identifier for a did:dht DID given its identity key.
     *
     * @param identityKey the key used to generate the DID's identifier
     */
    public fun getDidIdentifier(identityKey: JWK): String {
      val publicKeyJwk = identityKey.toPublicJWK()
      val publicKeyBytes = Crypto.publicKeyToBytes(publicKeyJwk)
      val zBase32Encoded = ZBase32.encode(publicKeyBytes)
      return "did:dht:$zBase32Encoded"
>>>>>>> dbc1df5a
    }

    return DidDht(id, keyManager, didDocument, this)
  }

  /**
   * Resolves a "did:dht" DID into a [DidResolutionResult], which contains the DID Document and possible related
   * metadata.
   *
   * This implementation talks to a DID DHT gateway to retrieve the DID Document, which in turn takes the z-base-32
   * encoded identifier public key and uses it to retrieve the DID Document from the DHT. Next, the Pkarr response is
   * parsed, and used to reconstruct the DID Document.
   *
   * @param did The "did:dht" DID that needs to be resolved.
   * @return A [DidResolutionResult] instance containing the DID Document and related context, including types
   * as part of the [DidDocumentMetadata], if available.
   * @throws IllegalArgumentException if the provided DID does not conform to the "did:dht" method.
   */
  override fun resolve(did: String, options: ResolveDidOptions?): DidResolutionResult {
    validate(did)
    val getId = DidDht.suffix(did)
    val bep44Message = dht.pkarrGet(getId)
    val dnsPacket = DhtClient.parseBep44GetResponse(bep44Message)
    fromDnsPacket(did, dnsPacket).let { (didDocument, types) ->
      return DidResolutionResult(
        didDocument = didDocument,
        didDocumentMetadata = DidDocumentMetadata(types = types.map { it.index })
      )
    }
  }

  /**
   * Publishes a [DIDDocument] to the DHT.
   *
   * @param manager The [KeyManager] instance to use for signing the message.
   * @param didDocument The [DIDDocument] to publish.
   * @param types A list of types to include in the packet.
   * @throws IllegalArgumentException if the provided DID does not conform to the "did:dht" method.
   * @throws Exception if the message is not successfully put to the DHT.
   */
  public fun publish(manager: KeyManager, didDocument: DIDDocument, types: List<DidDhtTypeIndexing>? = null) {
    validate(didDocument.id.toString())
    val publishId = DidDht.suffix(didDocument.id.toString())
    val dnsPacket = toDnsPacket(didDocument, types)
    val bep44Message = DhtClient.createBep44PutRequest(manager, getIdentityKid(didDocument), dnsPacket)
    dht.pkarrPut(publishId, bep44Message)
  }

  /**
   * Returns the suffix of the DID, which is the last part of the DID's method-specific identifier.
   *
   * @param id The DID to get the suffix of.
   * @return The suffix of the DID [String].
   */
  public fun suffix(id: String): String {
    return id.split(":").last()
  }

  /**
   * Returns the kid of the identity key for a did:dht DID Document.
   *
   * @param didDocument The DID Document to get the kid of.
   * @return The kid of the identity key.
   * @throws IllegalArgumentException if the provided DID does not conform to the "did:dht" method.
   */
  private fun getIdentityKid(didDocument: DIDDocument): String {
    validate(didDocument.id.toString())

    val publicKeyJwk = JWK.parse(didDocument.verificationMethods?.first()?.publicKeyJwk)
    return publicKeyJwk.keyID
  }

  /**
   * Generates the identifier for a did:dht DID given its identity key.
   *
   * @param identityKey the key used to generate the DID's identifier
   */
  internal fun getDidIdentifier(identityKey: JWK): String {
    val publicKeyJwk = identityKey.toPublicJWK()
    val publicKeyBytes = Crypto.publicKeyToBytes(publicKeyJwk)
    val zBase32Encoded = ZBase32.encode(publicKeyBytes)
    return "did:dht:$zBase32Encoded"
  }

  /**
   * Checks whether a given DID identifier conforms to the "did:dht" method. This checks that the DID starts with
   * "did:dht" and that the suffix is a valid z-base-32 encoded public key.
   *
   * @param did The DID to check.
   * @throws IllegalArgumentException if the provided DID does not conform to the "did:dht" method.
   * @throws ParserException if the provided DID is not a valid DID.
   */
  internal fun validate(did: String) {
    val parsedDid = DID.fromString(did)
    require(parsedDid.methodName == DidDht.methodName) { "expected method to be dht" }

    val decodedId = ZBase32.decode(parsedDid.methodSpecificId)
    require(decodedId.size == 32) { "expected size of decoded identifier to be 32" }
  }

  /**
   * Converts a [DIDDocument] to a DNS packet according to the did:dht spec
   * https://tbd54566975.github.io/did-dht-method/#dids-as-a-dns-packet
   *
   * @param didDocument The [DIDDocument] to convert.
   * @param types A list of types to include in the packet.
   * @return A [Message] instance containing the DNS packet.
   */
  internal fun toDnsPacket(didDocument: DIDDocument, types: List<DidDhtTypeIndexing>? = null): Message {
    val message = Message(0).apply { header.setFlag(5) } // Set authoritative answer flag

    // map key ids to their verification method ids
    val verificationMethodsById = mutableMapOf<String, String>()

    // track all verification methods and services by their ids
    val verificationMethodIds = mutableListOf<String>()
    val serviceIds = mutableListOf<String>()

    // Add Resource Records for each Verification Method
    didDocument.verificationMethods?.forEachIndexed { i, verificationMethod ->
      val publicKeyJwk = JWK.parse(verificationMethod.publicKeyJwk)
      val publicKeyBytes = Crypto.publicKeyToBytes(publicKeyJwk)
      val base64UrlEncodedKey = Convert(publicKeyBytes).toBase64Url(padding = false)
      val verificationMethodId = "k$i"

      verificationMethodsById[verificationMethod.id.toString()] = verificationMethodId

      val keyType = when (publicKeyJwk.algorithm) {
        JWSAlgorithm.EdDSA -> 0
        JWSAlgorithm.ES256K -> 1
        else -> throw IllegalArgumentException("unsupported algorithm: ${publicKeyJwk.algorithm}")
      }

      message.addRecord(
        TXTRecord(
          Name("_$verificationMethodId._did."),
          DClass.IN,
          ttl,
          "id=${verificationMethod.id.rawFragment};t=$keyType;k=$base64UrlEncodedKey"
        ), Section.ANSWER
      )

      verificationMethodIds += verificationMethodId
    }

    // Add Resource Records for each Service
    didDocument.services?.forEachIndexed { i, service ->
      val sId = "s$i"
      message.addRecord(
        TXTRecord(
          Name("_$sId._did."),
          DClass.IN,
          ttl,
          "id=${service.id.rawFragment};t=${service.type};uri=${service.serviceEndpoint}"
        ), Section.ANSWER
      )
      serviceIds += sId
    }

    // Construct top-level Resource Record
    val rootRecordText = mutableListOf<String>().apply {
      if (verificationMethodIds.isNotEmpty()) add("vm=${verificationMethodIds.joinToString(",")}")
      if (serviceIds.isNotEmpty()) add("svc=${serviceIds.joinToString(",")}")

      didDocument.authenticationVerificationMethodsDereferenced?.map {
        verificationMethodsById[it.id.toString()]
      }?.joinToString(",")?.let { add("auth=$it") }

      didDocument.assertionMethodVerificationMethodsDereferenced?.map {
        verificationMethodsById[it.id.toString()]
      }?.joinToString(",")?.let { add("asm=$it") }

      didDocument.keyAgreementVerificationMethodsDereferenced?.map {
        verificationMethodsById[it.id.toString()]
      }?.joinToString(",")?.let { add("agm=$it") }

      didDocument.capabilityInvocationVerificationMethodsDereferenced?.map {
        verificationMethodsById[it.id.toString()]
      }?.joinToString(",")?.let { add("inv=$it") }

      didDocument.capabilityDelegationVerificationMethodsDereferenced?.map {
        verificationMethodsById[it.id.toString()]
      }?.joinToString(",")?.let { add("del=$it") }
    }

    message.addRecord(
      TXTRecord(
        Name("_did."), DClass.IN, ttl, rootRecordText.joinToString(";")
      ), Section.ANSWER
    )

    // if there are types, add a Resource Record for them
    if (types != null) {
      // convert types to integer values
      val typeIndexes = types.map { it.index }
      message.addRecord(
        TXTRecord(
          Name("_typ._did."), DClass.IN, ttl, "id=${typeIndexes.joinToString(",")}"
        ), Section.ANSWER
      )
    }

    return message
  }

  /**
   * Converts a DNS packet to a [DIDDocument] according to the did:dht spec
   * https://tbd54566975.github.io/did-dht-method/#dids-as-a-dns-packet
   *
   * @param did The DID that the packet is for.
   * @param msg The [Message] instance containing the DNS packet.
   * @return A [Pair] containing the [DIDDocument] and a list of types.
   * @throws IllegalArgumentException if the provided DID does not conform to the "did:dht" method.
   */
  internal fun fromDnsPacket(did: String, msg: Message): Pair<DIDDocument, List<DidDhtTypeIndexing>> {
    val doc = DIDDocument.builder().id(URI.create(did))

    val verificationMethods = mutableListOf<VerificationMethod>()
    val services = mutableListOf<Service>()
    val types = mutableListOf<DidDhtTypeIndexing>()
    val keyLookup = mutableMapOf<String, String>()

    msg.getSection(Section.ANSWER).forEach { rr ->
      when (rr) {
        is TXTRecord -> {
          val name = rr.name.toString()
          when {
            // handle verification methods
            name.startsWith("_k") -> {
              handleVerificationMethods(rr, verificationMethods, did, keyLookup, name)
            }
            // handle services
            name.startsWith("_s") -> {
              val data = parseTxtData(rr.strings.joinToString(","))
              services += Service.builder()
                .id(URI.create("$did#${data["id"]!!}"))
                .type(data["t"]!!)
                .serviceEndpoint(data["uri"]!!)
                .build()
            }
            // handle type indexing
            name == "_typ._did." -> {
              if (rr.strings[0].isNotEmpty() && rr.strings.size == 1) {
                types += rr.strings[0].removePrefix("id=").split(",").map {
                  DidDhtTypeIndexing.fromInt(it.toInt()) ?: throw IllegalArgumentException("invalid type index")
                }
              } else {
                throw IllegalArgumentException("invalid types record")
              }
            }
            // handle root record
            name == "_did." -> {
              handleRootRecord(rr, keyLookup, doc)
            }
          }
        }
      }
    }

    // add verification methods and services
    doc.verificationMethods(verificationMethods)
    doc.services(services)

    return doc.build() to types
  }

  private fun handleVerificationMethods(
    rr: TXTRecord,
    verificationMethods: MutableList<VerificationMethod>,
    did: String,
    keyLookup: MutableMap<String, String>,
    name: String
  ) {
    val data = parseTxtData(rr.strings.joinToString(""))
    val verificationMethodId = data["id"]!!
    val keyBytes = Convert(data["k"]!!, EncodingFormat.Base64Url).toByteArray()

    // TODO(gabe): support other key types
    val publicKeyJwk = when (data["t"]!!) {
      "0" -> Ed25519.bytesToPublicKey(keyBytes)
      "1" -> Secp256k1.bytesToPublicKey(keyBytes)
      else -> throw IllegalArgumentException("Unknown key type: ${data["t"]}")
    }

    verificationMethods += VerificationMethod.builder()
      .id(URI.create("$did#$verificationMethodId"))
      .type("JsonWebKey2020")
      .controller(URI.create(did))
      .publicKeyJwk(publicKeyJwk.toJSONObject())
      .build()

    keyLookup[name.split(".")[0].drop(1)] = "$did#$verificationMethodId"
  }

  private fun handleRootRecord(
    rr: TXTRecord,
    keyLookup: MutableMap<String, String>,
    doc: DIDDocument.Builder<*>
  ) {
    val rootData = rr.strings.joinToString(";").split(";")

    val lists = mapOf(
      "auth" to mutableListOf<VerificationMethod>(),
      "asm" to mutableListOf(),
      "agm" to mutableListOf(),
      "inv" to mutableListOf(),
      "del" to mutableListOf()
    )

    rootData.forEach { item ->
      val (key, values) = item.split("=")
      val valueItems = values.split(",")

      valueItems.forEach {
        lists[key]?.add(VerificationMethod.builder().id(URI(keyLookup[it]!!)).build())
      }
    }

    // add verification relationships
    doc.authenticationVerificationMethods(lists["auth"])
    doc.assertionMethodVerificationMethods(lists["asm"])
    doc.keyAgreementVerificationMethods(lists["agm"])
    doc.capabilityInvocationVerificationMethods(lists["inv"])
    doc.capabilityDelegationVerificationMethods(lists["del"])
  }

  /**
   * Parses a string of key-value pairs separated by semicolons into a map.
   * @param data The string to parse.
   */
  private fun parseTxtData(data: String): Map<String, String> {
    return data.split(";").associate {
      val (key, value) = it.split("=")
      key to value
    }
  }
}

/**
 * Provides a specific implementation for creating and resolving "did:dht" method Decentralized Identifiers (DIDs).
 *
 * A "did:dht" DID is a special type of DID that is based on an identity key, but can be extended to contain other
 * keys, services, and other DID Document properties. It relies upon Distributed Hash Table (DHT) provided by the
 * BitTorrent network, and an intermediary layer called Pkarr (Public Key Addressable Records) to store and retrieve
 * the DID Document.
 *
 * @property uri The URI of the "did:dht" which conforms to the DID standard.
 * @property keyManager A [KeyManager] instance utilized to manage the cryptographic keys associated with the DID.
 * @property didDocument The [DIDDocument] associated with the DID, created by the class.
 */
public class DidDht(
  uri: String, keyManager: KeyManager,
  public val didDocument: DIDDocument? = null,
  private val didDhtApi: DidDhtApi
) : Did(uri, keyManager) {

  /**
   * Calls [DidDhtApi.create] with the provided [CreateDidDhtOptions] and returns the result.
   */
  public fun create(createDidDhtOptions: CreateDidDhtOptions): DidDht {
    return didDhtApi.create(keyManager, createDidDhtOptions)
  }

  /**
   * Calls [DidDhtApi.resolve] with the provided [ResolveDidOptions] and returns the result.
   */
  public fun resolve(resolveDidOptions: ResolveDidOptions): DidResolutionResult {
    return didDhtApi.resolve(uri, resolveDidOptions)
  }

  /**
   * Calls [DidDhtApi.publish] with the provided [keyManager] and [didDocument].
   */
  public fun publish() {
    didDhtApi.publish(keyManager, didDocument!!)
  }

  /**
   * Calls [DidDht.suffix] with the provided [id] and returns the result.
   */
  public fun suffix(id: String = this.uri): String {
    return DidDht.suffix(id)
  }

  /**
   * Calls [DidDht.validate] with the provided [did].
   */
  public fun validate(did: String = this.uri) {
    DidDht.validate(did)
  }

  /**
   * Calls [DidDht.toDnsPacket] with the provided [didDocument] and [types] and returns the result.
   */
  public fun toDnsPacket(didDocument: DIDDocument, types: List<DidDhtTypeIndexing>? = emptyList()): Message {
    return DidDht.toDnsPacket(didDocument, types)
  }

  /**
   * Calls [DidDht.fromDnsPacket] with the provided [did] and [msg] and returns the result.
   */
  public fun fromDnsPacket(did: String = this.uri, msg: Message): Pair<DIDDocument, List<DidDhtTypeIndexing>> {
    return DidDht.fromDnsPacket(did, msg)
  }

  /**
   * Default companion object for creating a [DidDhtApi] with a default configuration.
   */
  public companion object Default : DidDhtApi(DidDhtConfiguration())
}<|MERGE_RESOLUTION|>--- conflicted
+++ resolved
@@ -90,7 +90,6 @@
 /**
  * Base class for managing DID DHT operations. Uses the given [DidDhtConfiguration].
  */
-<<<<<<< HEAD
 public sealed class DidDhtApi(configuration: DidDhtConfiguration) : DidMethod<DidDht, CreateDidDhtOptions> {
 
   private val engine: HttpClientEngine = configuration.engine
@@ -98,13 +97,6 @@
   private val ttl: Long = 7200
 
   override val methodName: String = "dht"
-=======
-public class DidDht private constructor(
-  uri: String,
-  keyManager: KeyManager,
-  public val didDocument: DIDDocument? = null
-) : Did(uri, keyManager) {
->>>>>>> dbc1df5a
 
   /**
    * Creates a new "did:dht" DID, derived from an initial identity key, and stores the associated private key in the
@@ -119,7 +111,6 @@
    * publishing during creation.
    * @return A [DidDht] instance representing the newly created "did:dht" DID.
    */
-<<<<<<< HEAD
   override fun create(keyManager: KeyManager, options: CreateDidDhtOptions?): DidDht {
     // TODO(gabe): enforce that provided keys are of supported types according to the did:dht spec
     val opts = options ?: CreateDidDhtOptions()
@@ -150,61 +141,6 @@
         PublicKeyPurpose.CAPABILITY_INVOCATION
       ).forEach { purpose ->
         getOrPut(purpose) { mutableListOf() }.add(identityVerificationMethodRef)
-=======
-  public fun resolve(): DidResolutionResult {
-    return resolve(this.uri)
-  }
-
-  public companion object : DidMethod<DidDht, CreateDidDhtOptions> {
-    override val methodName: String = "dht"
-
-    public const val TTL: Long = 7200
-
-    /**
-     * Creates a new "did:dht" DID, derived from an initial identity key, and stores the associated private key in the
-     * provided [KeyManager].
-     *
-     * The method-specific identifier of a "did:dht" DID is a z-base-32 encoded public key.
-     *
-     * **Note**: By default, no additional keys or services are added to the document
-     *
-     * @param keyManager A [KeyManager] instance where the new key will be stored.
-     * @param options Optional parameters ([CreateDidDhtOptions]) to specify additional keys, services, and optional
-     * publishing during creation.
-     * @return A [DidDht] instance representing the newly created "did:dht" DID.
-     */
-    override fun create(keyManager: KeyManager, options: CreateDidDhtOptions?): DidDht {
-      // TODO(gabe): enforce that provided keys are of supported types according to the did:dht spec
-      val opts = options ?: CreateDidDhtOptions()
-
-      // create identity key
-      val keyAlias = keyManager.generatePrivateKey(JWSAlgorithm.EdDSA, Curve.Ed25519)
-      val publicKey = keyManager.getPublicKey(keyAlias)
-
-      // build DID Document
-      val id = getDidIdentifier(publicKey)
-
-      // add identity key to relationships map
-      val identityVerificationMethod =
-        VerificationMethod.builder()
-          .id(URI.create("$id#0"))
-          .type("JsonWebKey2020")
-          .controller(URI.create(id))
-          .publicKeyJwk(publicKey.toPublicJWK().toJSONObject())
-          .build()
-
-      // add all other keys to the verificationMethod and relationships arrays
-      val relationshipsMap = mutableMapOf<PublicKeyPurpose, MutableList<VerificationMethod>>().apply {
-        val identityVerificationMethodRef = VerificationMethod.builder().id(identityVerificationMethod.id).build()
-        listOf(
-          PublicKeyPurpose.AUTHENTICATION,
-          PublicKeyPurpose.ASSERTION_METHOD,
-          PublicKeyPurpose.CAPABILITY_DELEGATION,
-          PublicKeyPurpose.CAPABILITY_INVOCATION
-        ).forEach { purpose ->
-          getOrPut(purpose) { mutableListOf() }.add(identityVerificationMethodRef)
-        }
->>>>>>> dbc1df5a
       }
     }
 
@@ -237,7 +173,6 @@
         .build()
     }
 
-<<<<<<< HEAD
     // build DID Document
     val didDocument =
       DIDDocument.builder()
@@ -254,36 +189,6 @@
     // publish to DHT if requested
     if (opts.publish) {
       publish(keyManager, didDocument)
-=======
-    override fun load(uri: String, keyManager: KeyManager): DidDht {
-      validateKeyMaterialInsideKeyManager(uri, keyManager)
-      validateIdentityKey(uri, keyManager)
-      return DidDht(uri, keyManager, null)
-    }
-
-    internal fun validateIdentityKey(did: String, keyManager: KeyManager) {
-      val parsedDid = DID.fromString(did)
-      val decodedId = ZBase32.decode(parsedDid.methodSpecificId)
-      require(decodedId.size == 32) {
-        "expected size of decoded identifier \"${parsedDid.methodSpecificId}\" to be 32"
-      }
-
-      val publicKeyJwk = Ed25519.bytesToPublicKey(decodedId)
-      val identityKeyAlias = keyManager.getDeterministicAlias(publicKeyJwk)
-      keyManager.getPublicKey(identityKeyAlias)
-    }
-
-    /**
-     * Generates the identifier for a did:dht DID given its identity key.
-     *
-     * @param identityKey the key used to generate the DID's identifier
-     */
-    public fun getDidIdentifier(identityKey: JWK): String {
-      val publicKeyJwk = identityKey.toPublicJWK()
-      val publicKeyBytes = Crypto.publicKeyToBytes(publicKeyJwk)
-      val zBase32Encoded = ZBase32.encode(publicKeyBytes)
-      return "did:dht:$zBase32Encoded"
->>>>>>> dbc1df5a
     }
 
     return DidDht(id, keyManager, didDocument, this)
@@ -356,7 +261,23 @@
     return publicKeyJwk.keyID
   }
 
-  /**
+  override fun load(uri: String, keyManager: KeyManager): DidDht {
+      validateKeyMaterialInsideKeyManager(uri, keyManager)
+      validateIdentityKey(uri, keyManager)
+      return DidDht(uri, keyManager, null)
+    }
+
+    internal fun validateIdentityKey(did: String, keyManager: KeyManager) {
+      val parsedDid = DID.fromString(did)
+      val decodedId = ZBase32.decode(parsedDid.methodSpecificId)
+      require(decodedId.size == 32) {
+        "expected size of decoded identifier \"${parsedDid.methodSpecificId}\" to be 32"
+      }
+
+      val publicKeyJwk = Ed25519.bytesToPublicKey(decodedId)
+      val identityKeyAlias = keyManager.getDeterministicAlias(publicKeyJwk)
+      keyManager.getPublicKey(identityKeyAlias)
+    }/**
    * Generates the identifier for a did:dht DID given its identity key.
    *
    * @param identityKey the key used to generate the DID's identifier

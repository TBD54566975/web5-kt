package web5.sdk.dids.methods.dht

import com.nimbusds.jose.JWSAlgorithm
import com.nimbusds.jose.jwk.Curve
import com.nimbusds.jose.jwk.JWK
import foundation.identity.did.DID
import foundation.identity.did.DIDDocument
import foundation.identity.did.Service
import foundation.identity.did.VerificationMethod
import foundation.identity.did.parser.ParserException
import io.ktor.client.engine.HttpClientEngine
import io.ktor.client.engine.okhttp.OkHttp
import org.xbill.DNS.DClass
import org.xbill.DNS.Message
import org.xbill.DNS.Name
import org.xbill.DNS.Section
import org.xbill.DNS.TXTRecord
import web5.sdk.common.Convert
import web5.sdk.common.EncodingFormat
import web5.sdk.common.ZBase32
import web5.sdk.crypto.Crypto
import web5.sdk.crypto.Ed25519
import web5.sdk.crypto.KeyManager
import web5.sdk.crypto.Secp256k1
import web5.sdk.dids.CreateDidOptions
import web5.sdk.dids.Did
import web5.sdk.dids.DidDocumentMetadata
import web5.sdk.dids.DidMethod
import web5.sdk.dids.DidResolutionResult
import web5.sdk.dids.PublicKeyPurpose
import web5.sdk.dids.ResolutionError
import web5.sdk.dids.ResolveDidOptions
import web5.sdk.dids.exceptions.InvalidIdentifierException
import web5.sdk.dids.exceptions.InvalidIdentifierSizeException
import web5.sdk.dids.exceptions.InvalidMethodNameException
import web5.sdk.dids.exceptions.PkarrRecordNotFoundException
import web5.sdk.dids.validateKeyMaterialInsideKeyManager
import java.net.URI

/**
 * Configuration for the [DidDhtApi].
 *
 * @property gateway The DID DHT gateway URL.
 * @property engine The engine to use. When absent, a new one will be created from the [OkHttp] factory.
 */
public class DidDhtConfiguration internal constructor(
  public val gateway: String = "https://diddht.tbddev.org",
  public var engine: HttpClientEngine = OkHttp.create {},
)

/**
 * Type indexing types as per https://tbd54566975.github.io/did-dht-method/#type-indexing
 */
public enum class DidDhtTypeIndexing(public val index: Int) {
  Organization(1),
  Government(2),
  Corporation(3),
  LocalBusiness(4),
  SoftwarePackage(5),
  WebApp(6),
  FinancialInstitution(7);

  public companion object {

    /**
     * Returns the [DidDhtTypeIndexing] for the given [value], or null if not found.
     */
    public fun fromInt(value: Int): DidDhtTypeIndexing? = entries.find { it.index == value }
  }
}

/**
 * Returns a [DidDhtApi] after applying [configurationBlock] on the default [DidDhtConfiguration].
 */
public fun DidDhtApi(configurationBlock: DidDhtConfiguration.() -> Unit): DidDhtApi {
  val conf = DidDhtConfiguration().apply(configurationBlock)
  return DidDhtApiImpl(conf)
}

/** [DidDhtApi] is sealed, so we provide an impl so the constructor can be called. */
private class DidDhtApiImpl(configuration: DidDhtConfiguration) : DidDhtApi(configuration)

/**
 * Specifies options for creating a new "did:dht" Decentralized Identifier (DID).
 * @property verificationMethods A list of [JWK]s to add to the DID Document mapped to their purposes
 * as verification methods, and an optional controller for the verification method.
 * @property services A list of [Service]s to add to the DID Document.
 * @property publish Whether to publish the DID Document to the DHT after creation.
 * @property controllers A list of controller DIDs to add to the DID Document.
 * @property alsoKnownAses A list of also known as identifiers to add to the DID Document.
 */
public class CreateDidDhtOptions(
  public val verificationMethods: Iterable<Triple<JWK, Array<PublicKeyPurpose>, String?>>? = null,
  public val services: Iterable<Service>? = null,
  public val publish: Boolean = true,
  public val controllers: Iterable<String>? = null,
  public val alsoKnownAses: Iterable<String>? = null,
) : CreateDidOptions

private const val PROPERTY_SEPARATOR = ";"

private const val ARRAY_SEPARATOR = ","

/**
 * Base class for managing DID DHT operations. Uses the given [DidDhtConfiguration].
 */
public sealed class DidDhtApi(configuration: DidDhtConfiguration) : DidMethod<DidDht, CreateDidDhtOptions> {

  private val engine: HttpClientEngine = configuration.engine
  private val dht = DhtClient(configuration.gateway, engine)
  private val ttl: Long = 7200

  override val methodName: String = "dht"

  /**
   * Creates a new "did:dht" DID, derived from an initial identity key, and stores the associated private key in the
   * provided [KeyManager].
   *
   * The method-specific identifier of a "did:dht" DID is a z-base-32 encoded public key.
   *
   * **Note**: By default, no additional keys or services are added to the document
   *
   * @param keyManager A [KeyManager] instance where the new key will be stored.
   * @param options Optional parameters ([CreateDidDhtOptions]) to specify additional keys, services, and optional
   * publishing during creation.
   * @return A [DidDht] instance representing the newly created "did:dht" DID.
   */
  override fun create(keyManager: KeyManager, options: CreateDidDhtOptions?): DidDht {
    // TODO(gabe): enforce that provided keys are of supported types according to the did:dht spec
    val opts = options ?: CreateDidDhtOptions()

    // create identity key
    val keyAlias = keyManager.generatePrivateKey(JWSAlgorithm.EdDSA, Curve.Ed25519)
    val publicKey = keyManager.getPublicKey(keyAlias)

    // build DID Document
    val id = DidDht.getDidIdentifier(publicKey)

    // add identity key to relationships map
    val identityVerificationMethod =
      VerificationMethod.builder()
        .id(URI.create("$id#0"))
        .type("JsonWebKey")
        .controller(URI.create(id))
        .publicKeyJwk(publicKey.toPublicJWK().toJSONObject())
        .build()

    // add all other keys to the verificationMethod and relationships arrays
    val relationshipsMap = mutableMapOf<PublicKeyPurpose, MutableList<VerificationMethod>>().apply {
      val identityVerificationMethodRef = VerificationMethod.builder().id(identityVerificationMethod.id).build()
      listOf(
        PublicKeyPurpose.AUTHENTICATION,
        PublicKeyPurpose.ASSERTION_METHOD,
        PublicKeyPurpose.CAPABILITY_DELEGATION,
        PublicKeyPurpose.CAPABILITY_INVOCATION
      ).forEach { purpose ->
        getOrPut(purpose) { mutableListOf() }.add(identityVerificationMethodRef)
      }
    }

    // map to the DID object model's verification methods
<<<<<<< HEAD
    val verificationMethods = listOf(identityVerificationMethod) + (opts.verificationMethods?.map { (key, purposes) ->
      VerificationMethod.builder()
        .id(URI.create("$id#${key.keyID}"))
        .type("JsonWebKey")
        .controller(URI.create(""))
=======
    val verificationMethods = (opts.verificationMethods?.map { (key, purposes, controller) ->
      VerificationMethod.builder()
        .id(URI.create("$id#${key.keyID}"))
        .type("JsonWebKey2020")
        .controller(URI.create(controller ?: id))
>>>>>>> 04119f2f
        .publicKeyJwk(key.toPublicJWK().toJSONObject())
        .build().also { verificationMethod ->
          purposes.forEach { relationship ->
            relationshipsMap.getOrPut(relationship) { mutableListOf() }.add(
              VerificationMethod.builder().id(verificationMethod.id).build()
            )
          }
        }
    } ?: emptyList())
    opts.services?.forEach { service ->
      requireNotNull(service.id) { "Service id cannot be null" }
      requireNotNull(service.type) { "Service type cannot be null" }
      requireNotNull(service.serviceEndpoint) { "Service serviceEndpoint cannot be null" }
    }
    // map to the DID object model's services
    val services = opts.services?.map { service ->
      Service.builder()
        .id(URI.create("$id#${service.id}"))
        .type(service.type)
        .serviceEndpoint(service.serviceEndpoint)
        .build()
    }

    // build DID Document
    val didDocumentBuilder =
      DIDDocument.builder()
        .defaultContexts(false)
        .id(URI(id))
        .verificationMethods(verificationMethods)
        .services(services)
        .assertionMethodVerificationMethods(relationshipsMap[PublicKeyPurpose.ASSERTION_METHOD])
        .authenticationVerificationMethods(relationshipsMap[PublicKeyPurpose.AUTHENTICATION])
        .keyAgreementVerificationMethods(relationshipsMap[PublicKeyPurpose.KEY_AGREEMENT])
        .capabilityDelegationVerificationMethods(relationshipsMap[PublicKeyPurpose.CAPABILITY_DELEGATION])
        .capabilityInvocationVerificationMethods(relationshipsMap[PublicKeyPurpose.CAPABILITY_INVOCATION])

    opts.controllers?.let { didDocumentBuilder.controllers(it.map(URI::create)) }
    opts.alsoKnownAses?.let { didDocumentBuilder.alsoKnownAses(it.map(URI::create)) }

    val didDocument = didDocumentBuilder.build()

    // publish to DHT if requested
    if (opts.publish) {
      publish(keyManager, didDocument)
    }

    return DidDht(id, keyManager, didDocument, this)
  }

  /**
   * Resolves a "did:dht" DID into a [DidResolutionResult], which contains the DID Document and possible related
   * metadata.
   *
   * This implementation talks to a DID DHT gateway to retrieve the DID Document, which in turn takes the z-base-32
   * encoded identifier public key and uses it to retrieve the DID Document from the DHT. Next, the Pkarr response is
   * parsed, and used to reconstruct the DID Document.
   *
   * @param did The "did:dht" DID that needs to be resolved.
   * @return A [DidResolutionResult] instance containing the DID Document and related context, including types
   * as part of the [DidDocumentMetadata], if available.
   */
  override fun resolve(did: String, options: ResolveDidOptions?): DidResolutionResult {
    return try {
      resolveInternal(did)
    } catch (e: Exception) {
      println(e)
      DidResolutionResult.fromResolutionError(ResolutionError.INTERNAL_ERROR)
    }
  }

  private fun resolveInternal(did: String): DidResolutionResult {
    try {
      validate(did)
    } catch (_: InvalidMethodNameException) {
      return DidResolutionResult.fromResolutionError(ResolutionError.METHOD_NOT_SUPPORTED)
    } catch (_: InvalidIdentifierSizeException) {
      return DidResolutionResult.fromResolutionError(ResolutionError.INVALID_DID)
    } catch (_: InvalidIdentifierException) {
      return DidResolutionResult.fromResolutionError(ResolutionError.INVALID_DID)
    }
    val getId = DidDht.suffix(did)
    val bep44Message = try {
      dht.pkarrGet(getId)
    } catch (_: PkarrRecordNotFoundException) {
      return DidResolutionResult.fromResolutionError(ResolutionError.NOT_FOUND)
    }
    val dnsPacket = DhtClient.parseBep44GetResponse(bep44Message)
    fromDnsPacket(did, dnsPacket).let { (didDocument, types) ->
      return DidResolutionResult(
        didDocument = didDocument,
        didDocumentMetadata = DidDocumentMetadata(types = types.map { it.index })
      )
    }
  }

  /**
   * Publishes a [DIDDocument] to the DHT.
   *
   * @param manager The [KeyManager] instance to use for signing the message.
   * @param didDocument The [DIDDocument] to publish.
   * @param types A list of types to include in the packet.
   * @throws IllegalArgumentException if the provided DID does not conform to the "did:dht" method.
   * @throws Exception if the message is not successfully put to the DHT.
   */
  @JvmOverloads
  public fun publish(manager: KeyManager, didDocument: DIDDocument, types: List<DidDhtTypeIndexing>? = null) {
    validate(didDocument.id.toString())
    val publishId = DidDht.suffix(didDocument.id.toString())
    val dnsPacket = toDnsPacket(didDocument, types)
    val bep44Message = DhtClient.createBep44PutRequest(manager, getIdentityKid(didDocument), dnsPacket)
    dht.pkarrPut(publishId, bep44Message)
  }

  /**
   * Returns the suffix of the DID, which is the last part of the DID's method-specific identifier.
   *
   * @param id The DID to get the suffix of.
   * @return The suffix of the DID [String].
   */
  public fun suffix(id: String): String {
    return id.split(":").last()
  }

  /**
   * Returns the kid of the identity key for a did:dht DID Document.
   *
   * @param didDocument The DID Document to get the kid of.
   * @return The kid of the identity key.
   * @throws IllegalArgumentException if the provided DID does not conform to the "did:dht" method.
   */
  private fun getIdentityKid(didDocument: DIDDocument): String {
    validate(didDocument.id.toString())

    val publicKeyJwk = JWK.parse(didDocument.verificationMethods?.first()?.publicKeyJwk)
    return publicKeyJwk.keyID
  }

  override fun load(uri: String, keyManager: KeyManager): DidDht {
    validateKeyMaterialInsideKeyManager(uri, keyManager)
    validateIdentityKey(uri, keyManager)
    return DidDht(uri, keyManager, null, this)
  }

  internal fun validateIdentityKey(did: String, keyManager: KeyManager) {
    val parsedDid = DID.fromString(did)
    val decodedId = ZBase32.decode(parsedDid.methodSpecificId)
    require(decodedId.size == 32) {
      "expected size of decoded identifier \"${parsedDid.methodSpecificId}\" to be 32"
    }

    val publicKeyJwk = Ed25519.bytesToPublicKey(decodedId)
    val identityKeyAlias = keyManager.getDeterministicAlias(publicKeyJwk)
    keyManager.getPublicKey(identityKeyAlias)
  }

  /**
   * Generates the identifier for a did:dht DID given its identity key.
   *
   * @param identityKey the key used to generate the DID's identifier
   */
  internal fun getDidIdentifier(identityKey: JWK): String {
    val publicKeyJwk = identityKey.toPublicJWK()
    val publicKeyBytes = Crypto.publicKeyToBytes(publicKeyJwk)
    val zBase32Encoded = ZBase32.encode(publicKeyBytes)
    return "did:dht:$zBase32Encoded"
  }

  /**
   * Checks whether a given DID identifier conforms to the "did:dht" method. This checks that the DID starts with
   * "did:dht" and that the suffix is a valid z-base-32 encoded public key.
   *
   * @param did The DID to check.
   * @throws IllegalArgumentException if the provided DID does not conform to the "did:dht" method.
   * @throws ParserException if the provided DID is not a valid DID.
   */
  internal fun validate(did: String) {
    val parsedDid = DID.fromString(did)
    require(parsedDid.methodName == DidDht.methodName) {
      throw InvalidMethodNameException("expected method to be dht")
    }

    val decodedId = try {
      ZBase32.decode(parsedDid.methodSpecificId)
    } catch (e: IllegalArgumentException) {
      throw InvalidIdentifierException("expected method-specific identifier to be z-base-32 encoded", e)
    }

    require(decodedId.size == 32) {
      throw InvalidIdentifierSizeException("expected size of decoded identifier to be 32")
    }
  }

  /**
   * Converts a [DIDDocument] to a DNS packet according to the did:dht spec
   * https://tbd54566975.github.io/did-dht-method/#dids-as-a-dns-packet
   *
   * @param didDocument The [DIDDocument] to convert.
   * @param types A list of types to include in the packet.
   * @return A [Message] instance containing the DNS packet.
   */
  @JvmOverloads
  internal fun toDnsPacket(didDocument: DIDDocument, types: List<DidDhtTypeIndexing>? = null): Message {
    val message = Message(0).apply { header.setFlag(5) } // Set authoritative answer flag

    // Add Resource Records for each Verification Method
    val (verificationMethodIds, verificationMethodsById) = addVerificationMethodRecords(didDocument, message)

    val serviceIds = mutableListOf<String>()
    // Add Resource Records for each Service
    didDocument.services?.forEachIndexed { i, service ->
      val sId = "s$i"
      message.addRecord(
        TXTRecord(
          Name("_$sId._did."),
          DClass.IN,
          ttl,
          listOf(
            "id=${service.id.rawFragment}",
            "t=${service.type}",
            "se=${serviceRecordValue(service)}"
          ).joinToString(PROPERTY_SEPARATOR)
        ), Section.ANSWER
      )
      serviceIds += sId
    }

    addControllerRecord(didDocument, message)
    addAlsoKnownAsRecord(didDocument, message)

    // Construct top-level Resource Record
    val rootRecordText = mutableListOf<String>().apply {
      if (verificationMethodIds.isNotEmpty()) add("vm=${verificationMethodIds.joinToString(ARRAY_SEPARATOR)}")
      if (serviceIds.isNotEmpty()) add("svc=${serviceIds.joinToString(ARRAY_SEPARATOR)}")

      didDocument.authenticationVerificationMethodsDereferenced?.map {
        verificationMethodsById[it.id.toString()]
      }?.joinToString(ARRAY_SEPARATOR)?.let { add("auth=$it") }

      didDocument.assertionMethodVerificationMethodsDereferenced?.map {
        verificationMethodsById[it.id.toString()]
      }?.joinToString(ARRAY_SEPARATOR)?.let { add("asm=$it") }

      didDocument.keyAgreementVerificationMethodsDereferenced?.map {
        verificationMethodsById[it.id.toString()]
      }?.joinToString(ARRAY_SEPARATOR)?.let { add("agm=$it") }

      didDocument.capabilityInvocationVerificationMethodsDereferenced?.map {
        verificationMethodsById[it.id.toString()]
      }?.joinToString(ARRAY_SEPARATOR)?.let { add("inv=$it") }

      didDocument.capabilityDelegationVerificationMethodsDereferenced?.map {
        verificationMethodsById[it.id.toString()]
      }?.joinToString(ARRAY_SEPARATOR)?.let { add("del=$it") }
    }

    message.addRecord(
      TXTRecord(
        Name("_did."), DClass.IN, ttl, rootRecordText.joinToString(PROPERTY_SEPARATOR)
      ), Section.ANSWER
    )

    // if there are types, add a Resource Record for them
    if (types != null) {
      // convert types to integer values
      val typeIndexes = types.map { it.index }
      message.addRecord(
        TXTRecord(
          Name("_typ._did."), DClass.IN, ttl, "id=${typeIndexes.joinToString(ARRAY_SEPARATOR)}"
        ), Section.ANSWER
      )
    }

    return message
  }

  private fun addVerificationMethodRecords(didDocument: DIDDocument, message: Message):
    Pair<List<String>, Map<String, String>> {
    val verificationMethodsById = mutableMapOf<String, String>()
    val verificationMethods = buildList {
      didDocument.verificationMethods?.forEachIndexed { i, verificationMethod ->
        val publicKeyJwk = JWK.parse(verificationMethod.publicKeyJwk)
        val publicKeyBytes = Crypto.publicKeyToBytes(publicKeyJwk)
        val base64UrlEncodedKey = Convert(publicKeyBytes).toBase64Url(padding = false)
        val verificationMethodId = "k$i"

        verificationMethodsById[verificationMethod.id.toString()] = verificationMethodId

        val keyType = when (publicKeyJwk.algorithm) {
          JWSAlgorithm.EdDSA -> 0
          JWSAlgorithm.ES256K -> 1
          JWSAlgorithm.ES256 -> 2
          else -> throw IllegalArgumentException("unsupported algorithm: ${publicKeyJwk.algorithm}")
        }

        message.addRecord(
          TXTRecord(
            Name("_$verificationMethodId._did."),
            DClass.IN,
            ttl,
            buildList {
              add("id=${verificationMethod.id.rawFragment}")
              add("t=$keyType")
              add("k=$base64UrlEncodedKey")
              if (verificationMethod.jsonObject.containsKey("controller")) {
                add("c=${verificationMethod.jsonObject["controller"]}")
              }
            }.joinToString(PROPERTY_SEPARATOR)
          ), Section.ANSWER
        )

        add(verificationMethodId)
      }
    }
    return Pair(verificationMethods, verificationMethodsById)
  }

  private fun addAlsoKnownAsRecord(didDocument: DIDDocument, message: Message) {
    if (didDocument.alsoKnownAses.isNullOrEmpty()) {
      return
    }
    message.addRecord(
      TXTRecord(
        Name("_aka._did."),
        DClass.IN,
        ttl,
        didDocument.alsoKnownAses.joinToString(PROPERTY_SEPARATOR)
      ), Section.ANSWER
    )
  }

  private fun addControllerRecord(didDocument: DIDDocument, message: Message) {
    if (didDocument.controllers.isNullOrEmpty()) {
      return
    }
    message.addRecord(
      TXTRecord(
        Name("_cnt._did."),
        DClass.IN,
        ttl,
        didDocument.controllers.joinToString(PROPERTY_SEPARATOR)
      ), Section.ANSWER
    )
  }

  private fun serviceRecordValue(service: Service): String {
    val endpoint = service.serviceEndpoint
    val seValue = if (endpoint is List<*>) {
      endpoint.joinToString(ARRAY_SEPARATOR)
    } else {
      endpoint.toString()
    }
    return seValue
  }

  /**
   * Converts a DNS packet to a [DIDDocument] according to the did:dht spec
   * https://tbd54566975.github.io/did-dht-method/#dids-as-a-dns-packet
   *
   * @param did The DID that the packet is for.
   * @param msg The [Message] instance containing the DNS packet.
   * @return A [Pair] containing the [DIDDocument] and a list of types.
   * @throws IllegalArgumentException if the provided DID does not conform to the "did:dht" method.
   */
  internal fun fromDnsPacket(did: String, msg: Message): Pair<DIDDocument, List<DidDhtTypeIndexing>> {
    val doc = DIDDocument.builder().id(URI.create(did))

    val verificationMethods = mutableListOf<VerificationMethod>()
    val services = mutableListOf<Service>()
    val types = mutableListOf<DidDhtTypeIndexing>()
    val keyLookup = mutableMapOf<String, String>()

    msg.getSection(Section.ANSWER).forEach { rr ->
      when (rr) {
        is TXTRecord -> {
          val name = rr.name.toString()
          when {
            // handle verification methods
            name.startsWith("_k") -> {
              handleVerificationMethods(rr, verificationMethods, did, keyLookup, name)
            }
            // handle services
            name.startsWith("_s") -> {
              val data = parseTxtData(rr.strings.joinToString(ARRAY_SEPARATOR))
              services += Service.builder()
                .id(URI.create("$did#${data["id"]!!}"))
                .type(data["t"]!!)
                .serviceEndpoint(data["se"]!!.split(ARRAY_SEPARATOR))
                .build()
            }
            // handle type indexing
            name == "_typ._did." -> {
              if (rr.strings[0].isNotEmpty() && rr.strings.size == 1) {
                types += rr.strings[0].removePrefix("id=").split(ARRAY_SEPARATOR).map {
                  DidDhtTypeIndexing.fromInt(it.toInt()) ?: throw IllegalArgumentException("invalid type index")
                }
              } else {
                throw IllegalArgumentException("invalid types record")
              }
            }
            // handle root record
            name == "_did." -> {
              handleRootRecord(rr, keyLookup, doc)
            }
            // handle controller record
            name == "_cnt._did." -> {
              handleControllerRecord(rr, doc)
            }
            // handle alsoKnownAs record
            name == "_aka._did." -> {
              handleAlsoKnownAsRecord(rr, doc)
            }
          }
        }
      }
    }

    // add verification methods and services
    doc.verificationMethods(verificationMethods)
    doc.services(services)

    return doc.build() to types
  }

  private fun handleAlsoKnownAsRecord(rr: TXTRecord, doc: DIDDocument.Builder<*>) {
    val data = rr.strings.joinToString("")
    doc.alsoKnownAses(data.split(ARRAY_SEPARATOR).map { URI.create(it) })
  }

  private fun handleControllerRecord(rr: TXTRecord, doc: DIDDocument.Builder<*>) {
    val data = rr.strings.joinToString("")
    doc.controllers(data.split(ARRAY_SEPARATOR).map { URI.create(it) })
  }

  private fun handleVerificationMethods(
    rr: TXTRecord,
    verificationMethods: MutableList<VerificationMethod>,
    did: String,
    keyLookup: MutableMap<String, String>,
    name: String
  ) {
    val data = parseTxtData(rr.strings.joinToString(""))
    val verificationMethodId = data["id"]!!
    val keyBytes = Convert(data["k"]!!, EncodingFormat.Base64Url).toByteArray()

    // TODO(gabe): support other key types
    val publicKeyJwk = when (data["t"]!!) {
      "0" -> Ed25519.bytesToPublicKey(keyBytes)
      "1" -> Secp256k1.bytesToPublicKey(keyBytes)
      else -> throw IllegalArgumentException("Unknown key type: ${data["t"]}")
    }

    val builder = VerificationMethod.builder()
      .id(URI.create("$did#$verificationMethodId"))
<<<<<<< HEAD
      .type("JsonWebKey")
      .controller(
        URI.create(
          when (verificationMethodId) {
            "0" -> did
            else -> ""
          }
        )
      )
      .publicKeyJwk(publicKeyJwk.toJSONObject())
      .build()
=======
      .type("JsonWebKey2020")
      .publicKeyJwk(publicKeyJwk.toPublicJWK().toJSONObject())

    if (data.containsKey("c")) {
      builder.controller(URI.create(data["c"]!!))
    } else {
      builder.controller(URI.create(did))
    }

    verificationMethods += builder.build()
>>>>>>> 04119f2f

    keyLookup[name.split(".")[0].drop(1)] = "$did#$verificationMethodId"
  }

  private fun handleRootRecord(
    rr: TXTRecord,
    keyLookup: Map<String, String>,
    doc: DIDDocument.Builder<*>
  ) {
    val rootData = rr.strings.joinToString(PROPERTY_SEPARATOR).split(PROPERTY_SEPARATOR)

    val lists = mapOf(
      "auth" to mutableListOf<VerificationMethod>(),
      "asm" to mutableListOf(),
      "agm" to mutableListOf(),
      "inv" to mutableListOf(),
      "del" to mutableListOf()
    )

    rootData.forEach { item ->
      val (key, values) = item.split("=")
      val valueItems = values.split(ARRAY_SEPARATOR)

      valueItems.forEach {
        lists[key]?.add(VerificationMethod.builder().id(URI(keyLookup[it]!!)).build())
      }
    }

    // add verification relationships
    doc.authenticationVerificationMethods(lists["auth"])
    doc.assertionMethodVerificationMethods(lists["asm"])
    doc.keyAgreementVerificationMethods(lists["agm"])
    doc.capabilityInvocationVerificationMethods(lists["inv"])
    doc.capabilityDelegationVerificationMethods(lists["del"])
  }

  /**
   * Parses a string of key-value pairs separated by semicolons into a map.
   * @param data The string to parse.
   */
  private fun parseTxtData(data: String): Map<String, String> {
    return data.split(PROPERTY_SEPARATOR).associate {
      val (key, value) = it.split("=")
      key to value
    }
  }
}

/**
 * Provides a specific implementation for creating and resolving "did:dht" method Decentralized Identifiers (DIDs).
 *
 * A "did:dht" DID is a special type of DID that is based on an identity key, but can be extended to contain other
 * keys, services, and other DID Document properties. It relies upon Distributed Hash Table (DHT) provided by the
 * BitTorrent network, and an intermediary layer called Pkarr (Public Key Addressable Records) to store and retrieve
 * the DID Document.
 *
 * @property uri The URI of the "did:dht" which conforms to the DID standard.
 * @property keyManager A [KeyManager] instance utilized to manage the cryptographic keys associated with the DID.
 * @property didDocument The [DIDDocument] associated with the DID, created by the class.
 */
public class DidDht(
  uri: String, keyManager: KeyManager,
  public val didDocument: DIDDocument? = null,
  private val didDhtApi: DidDhtApi
) : Did(uri, keyManager) {

  /**
   * Calls [DidDhtApi.create] with the provided [CreateDidDhtOptions] and returns the result.
   */
  public fun create(createDidDhtOptions: CreateDidDhtOptions): DidDht {
    return didDhtApi.create(keyManager, createDidDhtOptions)
  }

  /**
   * Calls [DidDhtApi.resolve] with the provided [ResolveDidOptions] and returns the result.
   */
  public fun resolve(resolveDidOptions: ResolveDidOptions): DidResolutionResult {
    return didDhtApi.resolve(uri, resolveDidOptions)
  }

  /**
   * Calls [DidDhtApi.publish] with the provided [keyManager] and [didDocument].
   */
  public fun publish() {
    didDhtApi.publish(keyManager, didDocument!!)
  }

  /**
   * Calls [DidDht.suffix] with the provided [id] and returns the result.
   */
  @JvmOverloads
  public fun suffix(id: String = this.uri): String {
    return DidDht.suffix(id)
  }

  /**
   * Calls [DidDht.validate] with the provided [did].
   */
  @JvmOverloads
  public fun validate(did: String = this.uri) {
    DidDht.validate(did)
  }

  /**
   * Calls [DidDht.toDnsPacket] with the provided [didDocument] and [types] and returns the result.
   */
  @JvmOverloads
  public fun toDnsPacket(didDocument: DIDDocument, types: List<DidDhtTypeIndexing>? = emptyList()): Message {
    return DidDht.toDnsPacket(didDocument, types)
  }

  /**
   * Calls [DidDht.fromDnsPacket] with the provided [did] and [msg] and returns the result.
   */
  @JvmOverloads
  public fun fromDnsPacket(did: String = this.uri, msg: Message): Pair<DIDDocument, List<DidDhtTypeIndexing>> {
    return DidDht.fromDnsPacket(did, msg)
  }

  /**
   * Default companion object for creating a [DidDhtApi] with a default configuration.
   */
  public companion object Default : DidDhtApi(DidDhtConfiguration())
}<|MERGE_RESOLUTION|>--- conflicted
+++ resolved
@@ -159,19 +159,11 @@
     }
 
     // map to the DID object model's verification methods
-<<<<<<< HEAD
-    val verificationMethods = listOf(identityVerificationMethod) + (opts.verificationMethods?.map { (key, purposes) ->
+    val verificationMethods = listOf(identityVerificationMethod) + (opts.verificationMethods?.map { (key, purposes, controller) ->
       VerificationMethod.builder()
         .id(URI.create("$id#${key.keyID}"))
         .type("JsonWebKey")
-        .controller(URI.create(""))
-=======
-    val verificationMethods = (opts.verificationMethods?.map { (key, purposes, controller) ->
-      VerificationMethod.builder()
-        .id(URI.create("$id#${key.keyID}"))
-        .type("JsonWebKey2020")
         .controller(URI.create(controller ?: id))
->>>>>>> 04119f2f
         .publicKeyJwk(key.toPublicJWK().toJSONObject())
         .build().also { verificationMethod ->
           purposes.forEach { relationship ->
@@ -625,9 +617,13 @@
 
     val builder = VerificationMethod.builder()
       .id(URI.create("$did#$verificationMethodId"))
-<<<<<<< HEAD
       .type("JsonWebKey")
-      .controller(
+      .publicKeyJwk(publicKeyJwk.toPublicJWK().toJSONObject())
+
+    if (data.containsKey("c")) {
+      builder.controller(URI.create(data["c"]!!))
+    } else {
+      builder.controller(
         URI.create(
           when (verificationMethodId) {
             "0" -> did
@@ -635,20 +631,9 @@
           }
         )
       )
-      .publicKeyJwk(publicKeyJwk.toJSONObject())
-      .build()
-=======
-      .type("JsonWebKey2020")
-      .publicKeyJwk(publicKeyJwk.toPublicJWK().toJSONObject())
-
-    if (data.containsKey("c")) {
-      builder.controller(URI.create(data["c"]!!))
-    } else {
-      builder.controller(URI.create(did))
     }
 
     verificationMethods += builder.build()
->>>>>>> 04119f2f
 
     keyLookup[name.split(".")[0].drop(1)] = "$did#$verificationMethodId"
   }

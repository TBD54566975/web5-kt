--- conflicted
+++ resolved
@@ -4,10 +4,7 @@
 import foundation.identity.did.DID
 import foundation.identity.did.DIDDocument
 import foundation.identity.did.parser.ParserException
-<<<<<<< HEAD
-=======
 import io.github.oshai.kotlinlogging.KotlinLogging
->>>>>>> e822caf2
 import io.ktor.client.HttpClient
 import io.ktor.client.engine.HttpClientEngine
 import io.ktor.client.engine.okhttp.OkHttp
@@ -126,8 +123,6 @@
   override val methodName: String = "web"
 
   override fun resolve(did: String, options: ResolveDidOptions?): DidResolutionResult {
-<<<<<<< HEAD
-=======
     return try {
       resolveInternal(did, options)
     } catch (e: Exception) {
@@ -137,27 +132,17 @@
   }
 
   private fun resolveInternal(did: String, options: ResolveDidOptions?): DidResolutionResult {
->>>>>>> e822caf2
     val parsedDid = try {
       DID.fromString(did)
     } catch (_: ParserException) {
       return DidResolutionResult.fromResolutionError(ResolutionError.INVALID_DID)
     }
-<<<<<<< HEAD
 
     if (parsedDid.methodName != methodName) {
       return DidResolutionResult.fromResolutionError(ResolutionError.METHOD_NOT_SUPPORTED)
     }
     val docURL = getDocURL(parsedDid)
 
-=======
-
-    if (parsedDid.methodName != methodName) {
-      return DidResolutionResult.fromResolutionError(ResolutionError.METHOD_NOT_SUPPORTED)
-    }
-    val docURL = getDocURL(parsedDid)
-
->>>>>>> e822caf2
     val resp: HttpResponse = try {
       runBlocking {
         client.get(docURL) {

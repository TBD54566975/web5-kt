package web5.sdk.dids.methods.web

import com.fasterxml.jackson.module.kotlin.jacksonObjectMapper
import foundation.identity.did.DID
import foundation.identity.did.DIDDocument
import foundation.identity.did.parser.ParserException
import io.ktor.client.HttpClient
import io.ktor.client.engine.HttpClientEngine
import io.ktor.client.engine.okhttp.OkHttp
import io.ktor.client.plugins.contentnegotiation.ContentNegotiation
import io.ktor.client.request.get
import io.ktor.client.statement.HttpResponse
import io.ktor.client.statement.bodyAsText
import io.ktor.http.ContentType
import io.ktor.http.contentType
import io.ktor.http.isSuccess
import io.ktor.serialization.jackson.jackson
import kotlinx.coroutines.runBlocking
import okhttp3.Cache
import okhttp3.HttpUrl.Companion.toHttpUrl
import okhttp3.OkHttpClient
import okhttp3.dnsoverhttps.DnsOverHttps
import web5.sdk.crypto.KeyManager
import web5.sdk.dids.CreateDidOptions
import web5.sdk.dids.Did
import web5.sdk.dids.DidMethod
import web5.sdk.dids.DidResolutionMetadata
import web5.sdk.dids.DidResolutionResult
import web5.sdk.dids.ResolutionErrors
import web5.sdk.dids.ResolveDidOptions
import web5.sdk.dids.methods.ion.InvalidStatusException
import web5.sdk.dids.validateKeyMaterialInsideKeyManager
import java.io.File
import java.net.InetAddress
import java.net.URL
import java.net.URLDecoder
import java.net.UnknownHostException
import kotlin.text.Charsets.UTF_8

/**
 * Provides a specific implementation for creating and resolving "did:web" method Decentralized Identifiers (DIDs).
 *
 * A "did:web" DID is an implementation that uses the web domains existing reputation system. More details can be
 * read in https://w3c-ccg.github.io/did-method-web/
 *
 * @property uri The URI of the "did:web" which conforms to the DID standard.
 * @property keyManager A [KeyManager] instance utilized to manage the cryptographic keys associated with the DID.
 *
 * ### Usage Example:
 * ```kotlin
 * val keyManager = InMemoryKeyManager()
 * val did = StatefulWebDid("did:web:tbd.website", keyManager)
 * ```
 */
public class DidWeb(
  uri: String,
  keyManager: KeyManager,
  private val didWebApi: DidWebApi
) : Did(uri, keyManager) {
  /**
   * Calls [DidWebApi.resolve] for this DID.
   */
  public fun resolve(options: ResolveDidOptions?): DidResolutionResult = didWebApi.resolve(uri, options)

  /**
   * Default companion object for creating a [DidWebApi] with a default configuration.
   */
  public companion object Default : DidWebApi(DidWebApiConfiguration())
}

/**
 * Configuration options for the [DidWebApi].
 *
 * - [engine] is used to override the default ktor engine, which is [OkHttp].
 */
public class DidWebApiConfiguration internal constructor(
  public var engine: HttpClientEngine? = null,
)

/**
 * Returns a [DidWebApi] instance after applying [blockConfiguration].
 */
public fun DidWebApi(blockConfiguration: DidWebApiConfiguration.() -> Unit): DidWebApi {
  val conf = DidWebApiConfiguration().apply(blockConfiguration)
  return DidWebApiImpl(conf)
}

private class DidWebApiImpl(configuration: DidWebApiConfiguration) : DidWebApi(configuration)

private const val wellKnownURLPath = "/.well-known"
private const val didDocFilename = "/did.json"

/**
 * Implements [resolve] and [create] according to https://w3c-ccg.github.io/did-method-web/
 */
public sealed class DidWebApi(
  configuration: DidWebApiConfiguration
) : DidMethod<DidWeb, CreateDidOptions> {

  private val mapper = jacksonObjectMapper()

  private val engine: HttpClientEngine = configuration.engine ?: OkHttp.create {
    val appCache = Cache(File("cacheDir", "okhttpcache"), 10 * 1024 * 1024)
    val bootstrapClient = OkHttpClient.Builder().cache(appCache).build()

    val dns = DnsOverHttps.Builder().client(bootstrapClient)
      .url("https://dns.quad9.net/dns-query".toHttpUrl())
      .bootstrapDnsHosts(InetAddress.getByName("9.9.9.9"), InetAddress.getByName("149.112.112.112"))
      .build()

    val client = bootstrapClient.newBuilder().dns(dns).build()
    preconfigured = client
  }

  private val client = HttpClient(engine) {
    install(ContentNegotiation) {
      jackson { mapper }
    }
  }

  override val methodName: String = "web"

  override fun resolve(did: String, options: ResolveDidOptions?): DidResolutionResult {
    val parsedDid = try {
      DID.fromString(did)
    } catch (_: ParserException) {
<<<<<<< HEAD
      return DidResolutionResult(
        didResolutionMetadata = DidResolutionMetadata(
          error = ResolutionErrors.INVALID_DID.value,
        ),
      )
    }

    if (parsedDid.methodName != methodName) {
      return DidResolutionResult(
        didResolutionMetadata = DidResolutionMetadata(
          error = ResolutionErrors.METHOD_NOT_SUPPORTED.value,
        ),
      )
=======
      return DidResolutionResult.fromResolutionError(ResolutionErrors.INVALID_DID)
    }

    if (parsedDid.methodName != methodName) {
      return DidResolutionResult.fromResolutionError(ResolutionErrors.METHOD_NOT_SUPPORTED)
>>>>>>> c4fe9d71
    }
    val docURL = getDocURL(parsedDid)

    val resp: HttpResponse = try {
      runBlocking {
        client.get(docURL) {
          contentType(ContentType.Application.Json)
        }
      }
    } catch (_: UnknownHostException) {
<<<<<<< HEAD
      return DidResolutionResult(
        didResolutionMetadata = DidResolutionMetadata(
          error = ResolutionErrors.NOT_FOUND.value,
        ),
      )
=======
      return DidResolutionResult.fromResolutionError(ResolutionErrors.NOT_FOUND)
>>>>>>> c4fe9d71
    }

    val body = runBlocking { resp.bodyAsText() }

    if (!resp.status.isSuccess()) {
      throw InvalidStatusException(resp.status.value, "resolution error response: '$body'")
    }
    return DidResolutionResult(
      didDocument = mapper.readValue(body, DIDDocument::class.java),
    )
  }

  override fun load(uri: String, keyManager: KeyManager): DidWeb {
    validateKeyMaterialInsideKeyManager(uri, keyManager)
    return DidWeb(uri, keyManager, this)
  }

  private fun getDocURL(parsedDid: DID): String {
    val domainNameWithPath = parsedDid.methodSpecificId.replace(":", "/")
    val decodedDomain = URLDecoder.decode(domainNameWithPath, UTF_8)

    val targetUrl = StringBuilder("https://$decodedDomain")

    val url = URL(targetUrl.toString())
    if (url.path.isEmpty()) {
      targetUrl.append(wellKnownURLPath)
    }
    targetUrl.append(didDocFilename)
    return targetUrl.toString()
  }

  public override fun create(keyManager: KeyManager, options: CreateDidOptions?): DidWeb {
    throw UnsupportedOperationException("Create operation is not supported for did:web")
  }
}<|MERGE_RESOLUTION|>--- conflicted
+++ resolved
@@ -24,7 +24,6 @@
 import web5.sdk.dids.CreateDidOptions
 import web5.sdk.dids.Did
 import web5.sdk.dids.DidMethod
-import web5.sdk.dids.DidResolutionMetadata
 import web5.sdk.dids.DidResolutionResult
 import web5.sdk.dids.ResolutionErrors
 import web5.sdk.dids.ResolveDidOptions
@@ -124,27 +123,11 @@
     val parsedDid = try {
       DID.fromString(did)
     } catch (_: ParserException) {
-<<<<<<< HEAD
-      return DidResolutionResult(
-        didResolutionMetadata = DidResolutionMetadata(
-          error = ResolutionErrors.INVALID_DID.value,
-        ),
-      )
-    }
-
-    if (parsedDid.methodName != methodName) {
-      return DidResolutionResult(
-        didResolutionMetadata = DidResolutionMetadata(
-          error = ResolutionErrors.METHOD_NOT_SUPPORTED.value,
-        ),
-      )
-=======
       return DidResolutionResult.fromResolutionError(ResolutionErrors.INVALID_DID)
     }
 
     if (parsedDid.methodName != methodName) {
       return DidResolutionResult.fromResolutionError(ResolutionErrors.METHOD_NOT_SUPPORTED)
->>>>>>> c4fe9d71
     }
     val docURL = getDocURL(parsedDid)
 
@@ -155,15 +138,7 @@
         }
       }
     } catch (_: UnknownHostException) {
-<<<<<<< HEAD
-      return DidResolutionResult(
-        didResolutionMetadata = DidResolutionMetadata(
-          error = ResolutionErrors.NOT_FOUND.value,
-        ),
-      )
-=======
       return DidResolutionResult.fromResolutionError(ResolutionErrors.NOT_FOUND)
->>>>>>> c4fe9d71
     }
 
     val body = runBlocking { resp.bodyAsText() }

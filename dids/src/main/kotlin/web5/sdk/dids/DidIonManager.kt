--- conflicted
+++ resolved
@@ -402,17 +402,7 @@
     : Pair<SidetreeCreateOperation, KeyAliases> {
     val (updatePublicJwk, updateKeyAlias) = if (options?.updatePublicJwk == null) {
       val alias = keyManager.generatePrivateKey(JWSAlgorithm.ES256K)
-<<<<<<< HEAD
-      val verificationJwk = keyManager.getPublicKey(alias)
-      PublicKey(
-        id = verificationMethodId,
-        type = "JsonWebKey2020",
-        publicKeyJwk = verificationJwk,
-        purposes = listOf(PublicKeyPurpose.AUTHENTICATION, PublicKeyPurpose.ASSERTION_METHOD),
-      )
-=======
       Pair(keyManager.getPublicKey(alias), alias)
->>>>>>> 934eb701
     } else {
       Pair(options.updatePublicJwk, null)
     }

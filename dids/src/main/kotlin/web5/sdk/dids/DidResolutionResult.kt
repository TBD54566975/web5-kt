--- conflicted
+++ resolved
@@ -20,11 +20,7 @@
 public class DidResolutionResult(
   @JsonProperty("@context")
   public val context: String? = null,
-<<<<<<< HEAD
-  public val didDocument: DIDDocument = DIDDocument(),
-=======
   public val didDocument: DIDDocument? = null,
->>>>>>> e822caf2
   public val didDocumentMetadata: DidDocumentMetadata = DidDocumentMetadata(),
   public val didResolutionMetadata: DidResolutionMetadata = DidResolutionMetadata(),
 ) {

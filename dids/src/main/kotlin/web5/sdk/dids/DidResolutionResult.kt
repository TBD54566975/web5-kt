package web5.sdk.dids

import com.fasterxml.jackson.annotation.JsonInclude
import com.fasterxml.jackson.annotation.JsonProperty
import com.fasterxml.jackson.databind.ObjectMapper
import com.fasterxml.jackson.module.kotlin.KotlinModule
import foundation.identity.did.DIDDocument
import web5.sdk.dids.methods.ion.models.MetadataMethod

/**
 * Represents the result of DID resolution as per the W3C DID Core specification.
 * Includes the DID document and related metadata.
 *
 * @property context A URI string that sets the JSON-LD context for the DID document. Optional.
 * @property didDocument The resolved DID document containing a set of assertions made by the DID subject.
 * @property didResolutionMetadata Metadata about the results of the DID resolution process. Optional.
 * @property didDocumentMetadata Metadata about the DID document. Optional.
 */
public class DidResolutionResult(
  @JsonProperty("@context")
<<<<<<< HEAD
  public var context: String? = null,
  public var didDocument: DIDDocument = DIDDocument(),
  public var didDocumentMetadata: DidDocumentMetadata = DidDocumentMetadata(),
  public var didResolutionMetadata: DidResolutionMetadata = DidResolutionMetadata(),
=======
  public val context: String? = null,
  public val didDocument: DIDDocument = DIDDocument(),
  public val didDocumentMetadata: DidDocumentMetadata = DidDocumentMetadata(),
  public val didResolutionMetadata: DidResolutionMetadata = DidResolutionMetadata(),
>>>>>>> c4fe9d71
) {
  override fun toString(): String {
    return objectMapper.writeValueAsString(this)
  }

  override fun equals(other: Any?): Boolean {
    if (other is DidResolutionResult) {
      return this.toString() == other.toString()
    }
    return false
  }

  override fun hashCode(): Int {
    var result = context?.hashCode() ?: 0
    result = 31 * result + didDocument.hashCode()
    result = 31 * result + didDocumentMetadata.hashCode()
    result = 31 * result + didResolutionMetadata.hashCode()
    return result
  }

<<<<<<< HEAD
  private companion object {
=======
  public companion object {
>>>>>>> c4fe9d71
    private val objectMapper: ObjectMapper = ObjectMapper().apply {
      registerModule(KotlinModule.Builder().build())
      setSerializationInclusion(JsonInclude.Include.NON_NULL)
    }


    /**
     * Convenience function that creates a [DidResolutionResult] with [DidResolutionMetadata.error] populated from
     * [error].
     */
    public fun fromResolutionError(error: ResolutionErrors): DidResolutionResult {
      return DidResolutionResult(
        didResolutionMetadata = DidResolutionMetadata(
          error = error.value
        )
      )
    }
  }
}

/**
 * Holds metadata about the results of the DID resolution process.
 *
 * @property contentType The MIME type of the DID document. This is mandatory unless an error is present.
 * @property error An error message explaining why the DID resolution failed, if applicable.
 * @property additionalProperties Additional properties that may include other DID resolution metadata parameters.
 */
public class DidResolutionMetadata(
  public var contentType: String? = null,
  public var error: String? = null,
  public var additionalProperties: MutableMap<String, Any>? = null,
)

/**
 * Contains metadata about the DID document.
 *
 * @property created Timestamp of when the DID was created.
 * @property updated Timestamp of the last time the DID was updated.
 * @property deactivated Indicates whether the DID has been deactivated. `true` if deactivated, `false` otherwise.
 * @property versionId Specific version of the DID document.
 * @property nextUpdate Timestamp of the next expected update of the DID document.
 * @property nextVersionId The version ID expected for the next version of the DID document.
 * @property equivalentId Alternative ID that can be used interchangeably with the canonical DID.
 * @property canonicalId The canonical ID of the DID as per method-specific rules.
 * @property types Returns types for DIDs that support type indexing.
 */
public class DidDocumentMetadata(
  public var created: String? = null,
  public var updated: String? = null,
  public var deactivated: Boolean? = null,
  public var versionId: String? = null,
  public var nextUpdate: String? = null,
  public var nextVersionId: String? = null,
  public var equivalentId: List<String>? = null,
  public var canonicalId: String? = null,
  public val method: MetadataMethod? = null,
  public val types: List<Int>? = null
)
<|MERGE_RESOLUTION|>--- conflicted
+++ resolved
@@ -18,17 +18,10 @@
  */
 public class DidResolutionResult(
   @JsonProperty("@context")
-<<<<<<< HEAD
-  public var context: String? = null,
-  public var didDocument: DIDDocument = DIDDocument(),
-  public var didDocumentMetadata: DidDocumentMetadata = DidDocumentMetadata(),
-  public var didResolutionMetadata: DidResolutionMetadata = DidResolutionMetadata(),
-=======
   public val context: String? = null,
   public val didDocument: DIDDocument = DIDDocument(),
   public val didDocumentMetadata: DidDocumentMetadata = DidDocumentMetadata(),
   public val didResolutionMetadata: DidResolutionMetadata = DidResolutionMetadata(),
->>>>>>> c4fe9d71
 ) {
   override fun toString(): String {
     return objectMapper.writeValueAsString(this)
@@ -49,11 +42,7 @@
     return result
   }
 
-<<<<<<< HEAD
-  private companion object {
-=======
   public companion object {
->>>>>>> c4fe9d71
     private val objectMapper: ObjectMapper = ObjectMapper().apply {
       registerModule(KotlinModule.Builder().build())
       setSerializationInclusion(JsonInclude.Include.NON_NULL)

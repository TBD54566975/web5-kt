--- conflicted
+++ resolved
@@ -50,7 +50,6 @@
 public interface CreateDidOptions
 
 /**
-<<<<<<< HEAD
  * Represents metadata that results from the creation of a Decentralized Identifier (DID).
  *
  * Implementers can include information that would be considered useful for callers.
@@ -65,10 +64,7 @@
 public interface CreationMetadata
 
 /**
- * Represents a Decentralized Identifier (DID) as per the W3C DID specification.
-=======
  * Represents options during the resolution of a Decentralized Identifier (DID).
->>>>>>> fae39735
  *
  * Implementations of this interface may contain properties and methods that provide
  * specific options or metadata during the DID resolution processes following specific
@@ -141,11 +137,7 @@
    *                or requirements for DID creation.
    * @return A new instance of type [T], representing the created DID.
    */
-<<<<<<< HEAD
-  public fun create(keyManager: KeyManager, options: T? = null): Pair<Did, CreationMetadata>
-=======
   public fun create(keyManager: KeyManager, options: CreateDidOptions? = null): T
->>>>>>> fae39735
 
   /**
    * Resolves a DID to its associated DID Document.

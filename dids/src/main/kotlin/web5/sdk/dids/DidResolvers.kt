--- conflicted
+++ resolved
@@ -24,11 +24,8 @@
   private val methodResolvers = mutableMapOf<String, DidResolver>(
     DidKey.methodName to DidKey.Companion::resolve,
     DidIon.methodName to DidIon.Default::resolve,
-<<<<<<< HEAD
     DidDht.methodName to DidDht.Default::resolve
-=======
     DidWeb.methodName to DidIon.Default::resolve
->>>>>>> fe761a71
   )
 
   /**

package web5.sdk.dids

import foundation.identity.did.DID
import web5.sdk.dids.methods.dht.DidDht
import web5.sdk.dids.methods.ion.DidIon
import web5.sdk.dids.methods.jwk.DidJwk
import web5.sdk.dids.methods.key.DidKey

/**
 * Type alias for a DID resolver function.
 * A DID resolver takes a DID URL as input and returns a [DidResolutionResult].
 *
 * @param didUrl The DID URL to resolve.
 * @param options (Optional) Options for resolving the DID.
 * @return A [DidResolutionResult] containing the resolved DID document or an error message.
 */
public typealias DidResolver = (String, ResolveDidOptions?) -> DidResolutionResult

/**
 * Singleton object representing a collection of DID resolvers.
 */
public object DidResolvers {

  // A mutable map to store method-specific DID resolvers.
  private val methodResolvers = mutableMapOf<String, DidResolver>(
    DidKey.methodName to DidKey.Companion::resolve,
    DidJwk.methodName to DidJwk.Companion::resolve,
    DidIon.methodName to DidIon.Default::resolve,
<<<<<<< HEAD
    DidDht.methodName to DidDht.Default::resolve,
    DidWeb.methodName to DidIon.Default::resolve
=======
    DidWeb.methodName to DidWeb.Default::resolve
>>>>>>> dbc1df5a
  )

  /**
   * Resolves a DID URL using an appropriate resolver based on the DID method.
   *
   * @param didUrl The DID URL to resolve.
   * @param options (Optional) Options for resolving the DID.
   * @return A [DidResolutionResult] containing the resolved DID document or an error message.
   * @throws IllegalArgumentException if resolving the specified DID method is not supported.
   */
  public fun resolve(didUrl: String, options: ResolveDidOptions? = null): DidResolutionResult {
    val parsedDid = DID.fromString(didUrl)
    val resolver = methodResolvers.getOrElse(parsedDid.methodName) {
      throw IllegalArgumentException("Resolving did:${parsedDid.methodName} not supported")
    }

    return resolver(didUrl, options)
  }

  /**
   * Adds a custom resolver for a specific DID method.
   *
   * @param methodName The name of the DID method for which the resolver is being added.
   * @param resolver The resolver function for the specified DID method.
   */
  public fun addResolver(methodName: String, resolver: DidResolver) {
    methodResolvers[methodName] = resolver
  }
}<|MERGE_RESOLUTION|>--- conflicted
+++ resolved
@@ -26,12 +26,8 @@
     DidKey.methodName to DidKey.Companion::resolve,
     DidJwk.methodName to DidJwk.Companion::resolve,
     DidIon.methodName to DidIon.Default::resolve,
-<<<<<<< HEAD
     DidDht.methodName to DidDht.Default::resolve,
-    DidWeb.methodName to DidIon.Default::resolve
-=======
     DidWeb.methodName to DidWeb.Default::resolve
->>>>>>> dbc1df5a
   )
 
   /**

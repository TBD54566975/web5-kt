package web5.sdk.dids

import foundation.identity.did.DID
import web5.sdk.dids.methods.ion.DidIon
import web5.sdk.dids.methods.jwk.DidJwk
import web5.sdk.dids.methods.key.DidKey

/**
 * Type alias for a DID resolver function.
 * A DID resolver takes a DID URL as input and returns a [DidResolutionResult].
 *
 * @param didUrl The DID URL to resolve.
 * @param options (Optional) Options for resolving the DID.
 * @return A [DidResolutionResult] containing the resolved DID document or an error message.
 */
public typealias DidResolver = (String, ResolveDidOptions?) -> DidResolutionResult

/**
 * Singleton object representing a collection of DID resolvers.
 */
public object DidResolvers {

  // A mutable map to store method-specific DID resolvers.
  private val methodResolvers = mutableMapOf<String, DidResolver>(
    DidKey.methodName to DidKey.Companion::resolve,
<<<<<<< HEAD
    DidJwk.methodName to DidJwk.Companion::resolve,
    DidIon.methodName to DidIon.Default::resolve
=======
    DidIon.methodName to DidIon.Default::resolve,
    DidWeb.methodName to DidIon.Default::resolve
>>>>>>> fe761a71
  )

  /**
   * Resolves a DID URL using an appropriate resolver based on the DID method.
   *
   * @param didUrl The DID URL to resolve.
   * @param options (Optional) Options for resolving the DID.
   * @return A [DidResolutionResult] containing the resolved DID document or an error message.
   * @throws IllegalArgumentException if resolving the specified DID method is not supported.
   */
  public fun resolve(didUrl: String, options: ResolveDidOptions? = null): DidResolutionResult {
    val parsedDid = DID.fromString(didUrl)
    val resolver = methodResolvers.getOrElse(parsedDid.methodName) {
      throw IllegalArgumentException("Resolving did:${parsedDid.methodName} not supported")
    }

    return resolver(didUrl, options)
  }

  /**
   * Adds a custom resolver for a specific DID method.
   *
   * @param methodName The name of the DID method for which the resolver is being added.
   * @param resolver The resolver function for the specified DID method.
   */
  public fun addResolver(methodName: String, resolver: DidResolver) {
    methodResolvers[methodName] = resolver
  }
}<|MERGE_RESOLUTION|>--- conflicted
+++ resolved
@@ -23,13 +23,9 @@
   // A mutable map to store method-specific DID resolvers.
   private val methodResolvers = mutableMapOf<String, DidResolver>(
     DidKey.methodName to DidKey.Companion::resolve,
-<<<<<<< HEAD
     DidJwk.methodName to DidJwk.Companion::resolve,
-    DidIon.methodName to DidIon.Default::resolve
-=======
     DidIon.methodName to DidIon.Default::resolve,
-    DidWeb.methodName to DidIon.Default::resolve
->>>>>>> fe761a71
+    DidWeb.methodName to DidWeb.Default::resolve
   )
 
   /**

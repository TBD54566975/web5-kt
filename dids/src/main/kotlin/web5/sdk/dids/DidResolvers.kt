package web5.sdk.dids

import foundation.identity.did.DID

/**
 * Type alias for a DID resolver function.
 * A DID resolver takes a DID URL as input and returns a [DidResolutionResult].
 *
 * @param didUrl The DID URL to resolve.
 * @param options (Optional) Options for resolving the DID.
 * @return A [DidResolutionResult] containing the resolved DID document or an error message.
 */
public typealias DidResolver = (String, ResolveDidOptions?) -> DidResolutionResult

/**
 * Singleton object representing a collection of DID resolvers.
 */
public object DidResolvers {

  // A mutable map to store method-specific DID resolvers.
  private val methodResolvers = mutableMapOf<String, DidResolver>(
    DidKey.methodName to DidKey.Companion::resolve
  )

  /**
   * Resolves a DID URL using an appropriate resolver based on the DID method.
   *
   * @param didUrl The DID URL to resolve.
   * @param options (Optional) Options for resolving the DID.
   * @return A [DidResolutionResult] containing the resolved DID document or an error message.
   * @throws IllegalArgumentException if resolving the specified DID method is not supported.
   */
<<<<<<< HEAD
  @JvmStatic
  public fun resolve(didUrl: String): DidResolutionResult {
=======
  public fun resolve(didUrl: String, options: ResolveDidOptions? = null): DidResolutionResult {
>>>>>>> f763c42f
    val parsedDid = DID.fromString(didUrl)
    val resolver = methodResolvers.getOrElse(parsedDid.methodName) {
      throw IllegalArgumentException("Resolving did:${parsedDid.methodName} not supported")
    }

    return resolver(didUrl, options)
  }

  /**
   * Adds a custom resolver for a specific DID method.
   *
   * @param methodName The name of the DID method for which the resolver is being added.
   * @param resolver The resolver function for the specified DID method.
   */
  @JvmStatic
  public fun addResolver(methodName: String, resolver: DidResolver) {
    methodResolvers[methodName] = resolver
  }
}<|MERGE_RESOLUTION|>--- conflicted
+++ resolved
@@ -30,12 +30,9 @@
    * @return A [DidResolutionResult] containing the resolved DID document or an error message.
    * @throws IllegalArgumentException if resolving the specified DID method is not supported.
    */
-<<<<<<< HEAD
+  @JvmOverloads
   @JvmStatic
-  public fun resolve(didUrl: String): DidResolutionResult {
-=======
   public fun resolve(didUrl: String, options: ResolveDidOptions? = null): DidResolutionResult {
->>>>>>> f763c42f
     val parsedDid = DID.fromString(didUrl)
     val resolver = methodResolvers.getOrElse(parsedDid.methodName) {
       throw IllegalArgumentException("Resolving did:${parsedDid.methodName} not supported")

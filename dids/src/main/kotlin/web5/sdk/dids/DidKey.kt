--- conflicted
+++ resolved
@@ -53,85 +53,18 @@
  * val did = DidKey("did:key:example", keyManager)
  * ```
  */
-<<<<<<< HEAD
-public object DidKeyMethod : DidMethod<CreateDidKeyOptions> {
-  override val method: String = "key"
-
-  /**
-   * Creates a new "did:key" DID, derived from a public key, and stores the associated key in the provided [KeyManager].
-   *
-   * The method-specific identifier of a "did:key" DID is a multibase encoded public key.
-   *
-   * **Note**: Defaults to Ed25519 if no options are provided
-   *
-   * @param keyManager A [KeyManager] instance where the new key will be stored.
-   * @param options Optional parameters ([CreateDidKeyOptions]) to specify algorithm and curve during key creation.
-   * @return A [DidKey] instance representing the newly created "did:key" DID.
-   *
-   * @throws UnsupportedOperationException if the specified curve is not supported.
-   */
-  public override fun create(keyManager: KeyManager, options: CreateDidKeyOptions?)
-    : Pair<DidKey, CreatedDidKeyMetadata> {
-    val opts = options ?: CreateDidKeyOptions()
-
-    val keyAlias = keyManager.generatePrivateKey(opts.algorithm, opts.curve)
-    val publicKey = keyManager.getPublicKey(keyAlias)
-    var publicKeyBytes = Crypto.publicKeyToBytes(publicKey)
-
-    if (opts.algorithm == JWSAlgorithm.ES256K) {
-      publicKeyBytes = Secp256k1.compressPublicKey(publicKeyBytes)
-    }
-
-    val multiCodec = Crypto.getAlgorithmMultiCodec(opts.algorithm, opts.curve)
-      ?: throw UnsupportedOperationException("${opts.curve} curve not supported")
-
-    val multiCodecBytes = Varint.encode(multiCodec)
-    val idBytes = multiCodecBytes + publicKeyBytes
-    val multibaseEncodedId = Multibase.encode(Multibase.Base.Base58BTC, idBytes)
-
-    val did = "did:key:$multibaseEncodedId"
-
-    return Pair(
-      DidKey(keyManager, did),
-      CreatedDidKeyMetadata(keyAlias)
-    )
-  }
-
-=======
 public class DidKey(uri: String, keyManager: KeyManager) : Did(uri, keyManager) {
->>>>>>> fae39735
   /**
    * Resolves the current instance's [uri] to a [DidResolutionResult], which contains the DID Document
    * and possible related metadata.
    *
-<<<<<<< HEAD
-   * This implementation primarily constructs a DID Document with a single verification method derived
-   * from the DID's method-specific identifier (the public key).
-   *
-   * @param didUrl The "did:key" DID that needs to be resolved.
-=======
->>>>>>> fae39735
    * @return A [DidResolutionResult] instance containing the DID Document and related context.
    *
    * @throws IllegalArgumentException if the provided DID does not conform to the "did:key" method.
    */
-<<<<<<< HEAD
-  public override fun resolve(didUrl: String): DidResolutionResult {
-    val parsedDid = DID.fromString(didUrl)
-
-    require(parsedDid.methodName == method) { throw IllegalArgumentException("expected did:key") }
-
-    val id = parsedDid.methodSpecificId
-    val idBytes = Multibase.decode(id)
-    val (multiCodec, numBytes) = Varint.decode(idBytes)
-
-    var publicKeyBytes = idBytes.drop(numBytes).toByteArray()
-    val keyGenerator = Crypto.getKeyGenerator(multiCodec)
-=======
   public fun resolve(): DidResolutionResult {
     return resolve(this.uri)
   }
->>>>>>> fae39735
 
   public companion object : DidMethod<DidKey> {
     override val methodName: String = "key"
@@ -177,24 +110,6 @@
       return DidKey(did, keyManager)
     }
 
-<<<<<<< HEAD
-    val publicKeyJwk = keyGenerator.bytesToPublicKey(publicKeyBytes)
-
-    val verificationMethodId = URI.create("$didUrl#$id")
-    val verificationMethod = VerificationMethod.builder()
-      .id(verificationMethodId)
-      .publicKeyJwk(publicKeyJwk.toJSONObject())
-      .controller(URI(didUrl))
-      .type("JsonWebKey2020")
-      .build()
-
-    val didDocument = DIDDocument.builder()
-      .id(URI(didUrl))
-      .verificationMethod(verificationMethod)
-      .build()
-
-    return DidResolutionResult(didDocument = didDocument, context = "https://w3id.org/did-resolution/v1")
-=======
     /**
      * Resolves a "did:key" DID into a [DidResolutionResult], which contains the DID Document and possible related metadata.
      *
@@ -248,15 +163,5 @@
 
       return DidResolutionResult(didDocument = didDocument, context = "https://w3id.org/did-resolution/v1")
     }
->>>>>>> fae39735
   }
-}
-
-/**
- * Contains metadata related to the creation of a did key.
- *
- * @param keyAlias The key alias that was created in the [KeyManager].
- */
-public class CreatedDidKeyMetadata(
-  public val keyAlias: String
-) : CreationMetadata+}
package web5.sdk.dids.methods.dht

import com.nimbusds.jose.JWSAlgorithm
import com.nimbusds.jose.jwk.Curve
import com.nimbusds.jose.jwk.JWK
import foundation.identity.did.Service
import foundation.identity.did.parser.ParserException
import io.ktor.client.engine.mock.MockEngine
import io.ktor.client.engine.mock.respond
import io.ktor.http.HttpMethod
import io.ktor.http.HttpStatusCode
import io.ktor.util.hex
import org.junit.jupiter.api.Nested
import org.junit.jupiter.api.Test
import org.junit.jupiter.api.assertDoesNotThrow
import org.junit.jupiter.api.assertThrows
import web5.sdk.common.ZBase32
import web5.sdk.crypto.InMemoryKeyManager
import web5.sdk.dids.PublicKeyPurpose
import java.net.URI
import kotlin.test.assertContains
import kotlin.test.assertEquals
import kotlin.test.assertNotNull
import kotlin.test.assertNull

class DidDhtTest {
  @Nested
  inner class UtilsTest {
    @Test
    fun `did dht identifier`() {
      val manager = InMemoryKeyManager()
      val keyAlias = manager.generatePrivateKey(JWSAlgorithm.EdDSA, Curve.Ed25519)
      val publicKey = manager.getPublicKey(keyAlias)

      val identifier = DidDht.getDidIdentifier(publicKey)
      assertNotNull(identifier)

      assertDoesNotThrow {
        DidDht.validate(identifier)
      }
    }

    @Test
    fun `validate identity key`() {
      val manager = InMemoryKeyManager()
      val keyAlias = manager.generatePrivateKey(JWSAlgorithm.EdDSA, Curve.Ed25519)
      val publicKey = manager.getPublicKey(keyAlias)
      val identifier = DidDht.getDidIdentifier(publicKey)

      assertDoesNotThrow {
        DidDht.validateIdentityKey(identifier, manager)
      }
    }

    @Test
    fun `validate identity key throws exception when private key not in manager`() {
      val manager = InMemoryKeyManager()

      val exception = assertThrows<IllegalArgumentException> {
        DidDht.validateIdentityKey("did:dht:1bxdi3tbf1ud6cpk3ef9pz83erk9c6mmh877qfhfcd7ppzbgh7co", manager)
      }
      assertEquals("key with alias azV60laS2T5XWKymWbZO8f-tz_LFy87aIl07pI01P9w not found", exception.message)
    }

    @Test
    fun `validate identity key throws exception when encoded bytes are not 32`() {
      val manager = InMemoryKeyManager()

      val exception = assertThrows<IllegalArgumentException> {
        DidDht.validateIdentityKey("did:dht:1bxdi3tbf1ud6cpk3ef9pz83erk9c6mmh877qfhfcd7ppzbgh7co7", manager)
      }
      assertEquals(
        "expected size of decoded identifier \"1bxdi3tbf1ud6cpk3ef9pz83erk9c6mmh877qfhfcd7ppzbgh7co7\" to be 32",
        exception.message
      )
    }
  }

  @Nested
  inner class DidDhtTest {

    @Test
    fun `create with no options`() {
      val manager = InMemoryKeyManager()
      val did = DidDht.create(manager, CreateDidDhtOptions(publish = false))

      assertDoesNotThrow { did.validate() }
      assertNotNull(did)
      assertNotNull(did.didDocument)
      assertEquals(1, did.didDocument!!.verificationMethods.size)
      assertContains(did.didDocument!!.verificationMethods[0].id.toString(), "#0")
      assertEquals(1, did.didDocument!!.assertionMethodVerificationMethods.size)
      assertEquals(1, did.didDocument!!.authenticationVerificationMethods.size)
      assertEquals(1, did.didDocument!!.capabilityDelegationVerificationMethods.size)
      assertEquals(1, did.didDocument!!.capabilityInvocationVerificationMethods.size)
      assertNull(did.didDocument!!.keyAgreementVerificationMethods)
      assertNull(did.didDocument!!.services)
    }

    @Test
    fun `create with another key and service`() {
      val manager = InMemoryKeyManager()

      val otherKey = manager.generatePrivateKey(JWSAlgorithm.ES256K, Curve.SECP256K1)
      val publicKeyJwk = manager.getPublicKey(otherKey).toPublicJWK()
      val verificationMethodsToAdd: Iterable<Pair<JWK, Array<PublicKeyPurpose>>> = listOf(
        Pair(publicKeyJwk, arrayOf(PublicKeyPurpose.AUTHENTICATION, PublicKeyPurpose.ASSERTION_METHOD))
      )

      val serviceToAdd =
        Service.builder()
          .id(URI("test-service"))
          .type("HubService")
          .serviceEndpoint("https://example.com/service)")
          .build()

      val opts = CreateDidDhtOptions(
<<<<<<< HEAD
        verificationMethods = verificationMethodsToAdd, services = listOf(serviceToAdd), publish = false
=======
        verificationMethods = verificationMethodsToAdd,
        services = listOf(serviceToAdd)
>>>>>>> dbc1df5a
      )
      val did = DidDht.create(manager, opts)

      assertNotNull(did)
      assertNotNull(did.didDocument)
      assertEquals(2, did.didDocument!!.verificationMethods.size)
      assertEquals(2, did.didDocument!!.assertionMethodVerificationMethods.size)
      assertEquals(2, did.didDocument!!.authenticationVerificationMethods.size)
      assertEquals(1, did.didDocument!!.capabilityDelegationVerificationMethods.size)
      assertEquals(1, did.didDocument!!.capabilityInvocationVerificationMethods.size)
      assertNull(did.didDocument!!.keyAgreementVerificationMethods)
      assertNotNull(did.didDocument!!.services)
      assertEquals(1, did.didDocument!!.services.size)
      assertContains(did.didDocument!!.services[0].id.toString(), "test-service")
    }

    @Test
    fun `create and transform to packet with types`() {
      val manager = InMemoryKeyManager()
      val did = DidDht.create(manager, CreateDidDhtOptions(publish = false))

      assertDoesNotThrow { did.validate() }
      assertNotNull(did)
      assertNotNull(did.didDocument)

      val indexes = listOf(DidDhtTypeIndexing.Corporation, DidDhtTypeIndexing.SoftwarePackage)
      val packet = did.toDnsPacket(did.didDocument!!, indexes)
      assertNotNull(packet)

      val docTypesPair = did.fromDnsPacket(msg = packet)
      assertNotNull(docTypesPair)
      assertNotNull(docTypesPair.first)
      assertNotNull(docTypesPair.second)
      assertEquals(did.didDocument, docTypesPair.first)
      assertEquals(indexes, docTypesPair.second)
    }

    @Test
    fun `create with publishing`() {
      val manager = InMemoryKeyManager()
      val api = DidDhtApi { engine = mockEngine() }
      val did = api.create(manager, CreateDidDhtOptions(publish = true))

      assertNotNull(did)
      assertNotNull(did.didDocument)
      assertEquals(1, did.didDocument!!.verificationMethods.size)
      assertContains(did.didDocument!!.verificationMethods[0].id.toString(), "#0")
      assertEquals(1, did.didDocument!!.assertionMethodVerificationMethods.size)
      assertEquals(1, did.didDocument!!.authenticationVerificationMethods.size)
      assertEquals(1, did.didDocument!!.capabilityDelegationVerificationMethods.size)
      assertEquals(1, did.didDocument!!.capabilityInvocationVerificationMethods.size)
      assertNull(did.didDocument!!.keyAgreementVerificationMethods)
      assertNull(did.didDocument!!.services)
    }

    @Test
    fun `resolves a did dht value`() {
      val api = DidDhtApi { engine = mockEngine() }
      // known DID associated with our mock response, needed to verify the payload's signature
      val knownDid = "did:dht:8b1oyfjr56zab9ajjgpomsaxgtncrty6hpbnq5htft13ysix66wo"

      assertDoesNotThrow {
        val result = api.resolve(knownDid)
        assertNotNull(result)
        assertNotNull(result.didDocument)
        assertEquals(knownDid, result.didDocument.id.toString())
      }
    }

    @OptIn(ExperimentalStdlibApi::class)
    private fun mockEngine() = MockEngine { request ->
      val hexResponse = "38e8fb912b5196680fe6c6d7eb555d6e8a68252185b1d2d4619f003ab96cf52cb67cbaf17292d070" +
        "66c05dd36d383c254317e0af3fd03b87bc9048d3f4179a0c000000006554012f000004000000000200000000035f6b30" +
        "045f646964000010000100001c2000373669643d303b743d303b6b3d4f475541465354667234445f43556d62426473504e4" +
        "554435242376a516964766b53786c6b46717639366bc0100010000100001c20002322766d3d6b303b617574683d6b" +
        "303b61736d3d6b303b696e763d6b303b64656c3d6b30"
      when {
        request.url.encodedPath == "/" && request.method == HttpMethod.Put -> {
          respond("Success", HttpStatusCode.OK)
        }

        request.url.encodedPath.matches("/\\w+".toRegex()) && request.method == HttpMethod.Get -> {
          respond(hexResponse.hexToByteArray(), HttpStatusCode.OK)
        }

        else -> respond("Success", HttpStatusCode.OK)
      }
    }
  }

  @Nested
  inner class DnsPacketTest {
    @Test
    fun `to and from DNS packet - simple DID`() {
      val manager = InMemoryKeyManager()
      val did = DidDht.create(manager, CreateDidDhtOptions(publish = false))

      require(did.didDocument != null)

      val packet = DidDht.toDnsPacket(did.didDocument!!)
      assertNotNull(packet)

      val didFromPacket = DidDht.fromDnsPacket(did.didDocument!!.id.toString(), packet)
      assertNotNull(didFromPacket)
      assertNotNull(didFromPacket.first)

      assertEquals(did.didDocument.toString(), didFromPacket.first.toString())
    }

    @Test
    fun `to and from DNS packet - DID with types`() {
      val manager = InMemoryKeyManager()
      val did = DidDht.create(manager, CreateDidDhtOptions(publish = false))

      require(did.didDocument != null)

      val indexes = listOf(DidDhtTypeIndexing.Corporation, DidDhtTypeIndexing.SoftwarePackage)
      val packet = DidDht.toDnsPacket(did.didDocument!!, indexes)
      assertNotNull(packet)

      val didFromPacket = DidDht.fromDnsPacket(did.didDocument!!.id.toString(), packet)
      assertNotNull(didFromPacket)
      assertNotNull(didFromPacket.first)
      assertNotNull(didFromPacket.second)

      assertEquals(did.didDocument.toString(), didFromPacket.first.toString())
      assertEquals(indexes, didFromPacket.second)
    }

    @Test
    fun `to and from DNS packet - complex DID`() {
      val manager = InMemoryKeyManager()

      val otherKey = manager.generatePrivateKey(JWSAlgorithm.ES256K, Curve.SECP256K1)
      val publicKeyJwk = manager.getPublicKey(otherKey).toPublicJWK()
      val verificationMethodsToAdd: Iterable<Pair<JWK, Array<PublicKeyPurpose>>> = listOf(
        Pair(publicKeyJwk, arrayOf(PublicKeyPurpose.AUTHENTICATION, PublicKeyPurpose.ASSERTION_METHOD))
      )

      val serviceToAdd = Service.builder()
        .id(URI("test-service"))
        .type("HubService")
        .serviceEndpoint("https://example.com/service)")
        .build()

      val opts = CreateDidDhtOptions(
<<<<<<< HEAD
        verificationMethods = verificationMethodsToAdd, services = listOf(serviceToAdd), publish = false
=======
        verificationMethods = verificationMethodsToAdd,
        services = listOf(serviceToAdd)
>>>>>>> dbc1df5a
      )
      val did = DidDht.create(manager, opts)

      require(did.didDocument != null)

      val packet = DidDht.toDnsPacket(did.didDocument!!)
      assertNotNull(packet)

      val didFromPacket = DidDht.fromDnsPacket(did.didDocument!!.id.toString(), packet)
      assertNotNull(didFromPacket)
      assertNotNull(didFromPacket.first)

      assertEquals(did.didDocument.toString(), didFromPacket.first.toString())
    }
  }

  @Nested
  inner class ValidateTest {
    @Test
    fun `throws exception if parsing Did fails`() {
      assertThrows<ParserException> { DidDht.validate("abcd") }
    }

    @Test
    fun `throws exception if did method isnt dht`() {
      assertThrows<IllegalArgumentException> { DidDht.validate("did:key:abcd123") }
    }

    @Test
    fun `throws exception if identifier cannot be zbase32 decoded`() {
      assertThrows<java.lang.IllegalArgumentException> { DidDht.validate("did:dht:abcd123") }
    }

    @Test
    fun `throws exception if decoded identifier is larger than 32 bytes`() {
      val kakaId = ZBase32.encode("Hakuna matata Hakuna Matata Hakuna Matata".toByteArray())
      assertThrows<java.lang.IllegalArgumentException> { DidDht.validate("did:dht:$kakaId") }
    }

    @Test
    fun `throws exception if decoded identifier is smaller than 32 bytes`() {
      val kakaId = ZBase32.encode("a".toByteArray())
      assertThrows<java.lang.IllegalArgumentException> { DidDht.validate("did:dht:$kakaId") }
    }
  }
}<|MERGE_RESOLUTION|>--- conflicted
+++ resolved
@@ -115,12 +115,7 @@
           .build()
 
       val opts = CreateDidDhtOptions(
-<<<<<<< HEAD
         verificationMethods = verificationMethodsToAdd, services = listOf(serviceToAdd), publish = false
-=======
-        verificationMethods = verificationMethodsToAdd,
-        services = listOf(serviceToAdd)
->>>>>>> dbc1df5a
       )
       val did = DidDht.create(manager, opts)
 
@@ -267,12 +262,7 @@
         .build()
 
       val opts = CreateDidDhtOptions(
-<<<<<<< HEAD
         verificationMethods = verificationMethodsToAdd, services = listOf(serviceToAdd), publish = false
-=======
-        verificationMethods = verificationMethodsToAdd,
-        services = listOf(serviceToAdd)
->>>>>>> dbc1df5a
       )
       val did = DidDht.create(manager, opts)
 

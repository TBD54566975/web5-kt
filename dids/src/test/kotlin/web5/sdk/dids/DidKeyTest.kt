--- conflicted
+++ resolved
@@ -7,13 +7,9 @@
 import org.junit.jupiter.api.Nested
 import org.junit.jupiter.api.Test
 import web5.sdk.crypto.InMemoryKeyManager
-<<<<<<< HEAD
-import kotlin.test.assertContains
-=======
 import kotlin.test.assertEquals
 import kotlin.test.assertNotNull
 import kotlin.test.assertTrue
->>>>>>> fae39735
 
 // TODO: use all relevant test vectors from https://github.com/w3c-ccg/did-method-key/blob/main/test-vectors/
 class DidKeyTest {
@@ -21,10 +17,6 @@
   inner class CreateTest {
     @Test
     fun `it works`() {
-<<<<<<< HEAD
-      val did = DidKeyMethod.create(InMemoryKeyManager())
-      assertContains(did.uri, "did:key:")
-=======
       val manager = InMemoryKeyManager()
       val did = DidKey.create(manager)
 
@@ -36,7 +28,6 @@
       val jwk = JWK.parse(verificationMethod.publicKeyJwk)
       val keyAlias = did.keyManager.getDeterministicAlias(jwk)
       val publicKey = did.keyManager.getPublicKey(keyAlias)
->>>>>>> fae39735
     }
   }
 

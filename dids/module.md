--- conflicted
+++ resolved
@@ -12,7 +12,6 @@
 
 ## Creation
 
-<<<<<<< HEAD
 ### Create an ION did
 
 This is the simplest way to create an ion did.
@@ -64,9 +63,6 @@
 ```
 
 ### Create a DID Key
-=======
-### Creating a DID Key
->>>>>>> 43ef380f
 
 ```kt
 package example
@@ -78,7 +74,6 @@
 val did = DidKey.create(keyManager)
 ```
 
-<<<<<<< HEAD
 ## Resolution
 
 ### Resolve an ION did
@@ -136,7 +131,6 @@
 > [!NOTE]
 > The `keyManager` MUST contain the recovery private key.
 
-=======
 ### Creating a DID Jwk
 
 ```kt
@@ -149,7 +143,6 @@
 val did = DidJwk.create(keyManager)
 ```
 
->>>>>>> 43ef380f
 ## Export / Import
 
 If you're using `InMemoryKeyManager` you can export you can export a DID you've created and its associated private key

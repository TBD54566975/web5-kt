--- conflicted
+++ resolved
@@ -13,12 +13,9 @@
   `maven-publish`
   id("org.jetbrains.dokka") version "1.9.0"
   id("org.jetbrains.kotlinx.kover") version "0.7.3"
-<<<<<<< HEAD
   signing
   id("org.jreleaser") version "1.9.0"
-=======
   idea
->>>>>>> d48cebaa
 }
 
 repositories {
@@ -42,13 +39,10 @@
     plugin("maven-publish")
     plugin("org.jetbrains.dokka")
     plugin("org.jetbrains.kotlinx.kover")
-<<<<<<< HEAD
     plugin("maven-publish")
     plugin("signing")
     plugin("org.jreleaser")
-=======
     plugin("idea")
->>>>>>> d48cebaa
   }
 
   tasks.withType<Detekt>().configureEach {

import io.gitlab.arturbosch.detekt.Detekt
import org.gradle.api.tasks.testing.logging.TestExceptionFormat
import org.jetbrains.dokka.DokkaConfiguration
import org.jetbrains.dokka.gradle.DokkaTaskPartial
import java.net.URL

plugins {
  kotlin("jvm") version "1.7.20"
  id("java-library")
  id("io.gitlab.arturbosch.detekt") version "1.21.0"
  `maven-publish`
  id("org.jetbrains.dokka") version "1.7.20"
  id("org.jetbrains.kotlinx.kover") version "0.7.3"
}

repositories {
  mavenCentral()
}

dependencies {
  detektPlugins("io.gitlab.arturbosch.detekt:detekt-formatting:1.21.0")
}

allprojects {
  version = "0.0.0"
  group = "web5"
}

subprojects {
  apply {
    plugin("io.gitlab.arturbosch.detekt")
    plugin("org.jetbrains.kotlin.jvm")
    plugin("java-library")
    plugin("maven-publish")
    plugin("org.jetbrains.dokka")
    plugin("org.jetbrains.kotlinx.kover")
  }

  tasks.withType<Detekt>().configureEach {
    jvmTarget = "1.8"
  }

  dependencies {
<<<<<<< HEAD
    detektPlugins("io.gitlab.arturbosch.detekt:detekt-formatting:1.21.0")
=======
    detektPlugins("io.gitlab.arturbosch.detekt:detekt-formatting:1.23.1")

    testImplementation("org.junit.jupiter:junit-jupiter:5.9.2")
    testRuntimeOnly("org.junit.platform:junit-platform-launcher")
>>>>>>> fae39735
  }

  detekt {
    config.setFrom("$rootDir/config/detekt.yml")
  }

  kotlin {
    explicitApi()
  }

  java {
    withJavadocJar()
    withSourcesJar()
  }

  publishing {
    publications {
      create<MavenPublication>("web5") {
        groupId = project.group.toString()
        artifactId = project.name.toString()
        version = project.version.toString()
        from(components["java"])
      }
    }
  }

  tasks.withType<DokkaTaskPartial>().configureEach {
    dokkaSourceSets.configureEach {
      documentedVisibilities.set(
        setOf(
          DokkaConfiguration.Visibility.PUBLIC,
          DokkaConfiguration.Visibility.PROTECTED
        )
      )

      sourceLink {
        val exampleDir = "https://github.com/TBD54566975/web5-sdk-kotlin/tree/main"

        localDirectory.set(rootProject.projectDir)
        remoteUrl.set(URL(exampleDir))
        remoteLineSuffix.set("#L")
      }
    }
  }

  tasks.test {
    useJUnitPlatform()
    testLogging {
      events("passed", "skipped", "failed", "standardOut", "standardError")
      exceptionFormat = TestExceptionFormat.FULL
      showExceptions = true
      showCauses = true
      showStackTraces = true
    }
  }
}

// Configures only the parent MultiModule task,
// this will not affect subprojects
tasks.dokkaHtmlMultiModule {
  moduleName.set("Web5 SDK Documentation")
}<|MERGE_RESOLUTION|>--- conflicted
+++ resolved
@@ -41,14 +41,10 @@
   }
 
   dependencies {
-<<<<<<< HEAD
     detektPlugins("io.gitlab.arturbosch.detekt:detekt-formatting:1.21.0")
-=======
-    detektPlugins("io.gitlab.arturbosch.detekt:detekt-formatting:1.23.1")
 
     testImplementation("org.junit.jupiter:junit-jupiter:5.9.2")
     testRuntimeOnly("org.junit.platform:junit-platform-launcher")
->>>>>>> fae39735
   }
 
   detekt {

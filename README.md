# web5-sdk-kotlin

[![License](https://img.shields.io/github/license/TBD54566975/web5-kt)](https://github.com/TBD54566975/web5-kt/blob/main/LICENSE)
 [![SDK Kotlin CI](https://github.com/TBD54566975/web5-kt/actions/workflows/ci.yml/badge.svg)](https://github.com/TBD54566975/web5-kt/actions/workflows/ci.yml) [![Coverage](https://img.shields.io/codecov/c/gh/tbd54566975/web5-kt/main?logo=codecov&logoColor=FFFFFF&style=flat-square&token=YI87CKF1LI)](https://codecov.io/github/TBD54566975/web5-kt)


This repo contains 4 jvm packages:

* [common](./common) - utilities for encoding, decoding, and hashing
* [crypto](./crypto) - key generation, signing, signature verification, encryption, and decryption
* [dids](./dids) - did generation and resolution
* [credentials](./credentials) - creation and verification of verifiable claims

# Quickstart

All the web5 libraries are published on [JitPack](https://jitpack.io). To start simply add the following to your
`gradle.build.kts` file:

```kotlin
repositories {
  maven(url = "https://jitpack.io")
  maven("https://repo.danubetech.com/repository/maven-public/")
}

dependencies {
  implementation("com.github.TBD54566975:web5-kt:main-SNAPSHOT")
}
```

> [!IMPORTANT]
> The repository at `https://repo.danubetech.com/repository/maven-public/` is required for resolving transitive
dependencies.

If you want to refer to a specific release, then replace the `main-SNAPSHOT` with release tag.

If you want to pull a PR, then replace `main-SNAPSHOT` using the template `PR<NR>-SNAPSHOT`. For
example `PR40-SNAPSHOT`.

If you want to depend on a single module, like `credentials`, then use the following dependencies

```kotlin
dependencies {
  implementation("com.github.TBD54566975.web5-kt:credentials:master-SNAPSHOT")
}
```

<<<<<<< HEAD
# Examples

We maintain a [web5 cookbook](./docs/examples.md). Check it out for a comprehensive set of examples.

# Building
=======
# Development
>>>>>>> 06234830

To build and run test just run:

```bash
./gradlew build --console=rich
```

# Other Docs

* [Guidelines](./CONVENTIONS.md)
* [Code of Conduct](./CODE_OF_CONDUCT.md)
* [Governance](./GOVERNANCE.md)<|MERGE_RESOLUTION|>--- conflicted
+++ resolved
@@ -44,15 +44,11 @@
 }
 ```
 
-<<<<<<< HEAD
 # Examples
 
 We maintain a [web5 cookbook](./docs/examples.md). Check it out for a comprehensive set of examples.
 
-# Building
-=======
 # Development
->>>>>>> 06234830
 
 To build and run test just run:
 
